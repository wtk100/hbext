--- conflicted
+++ resolved
@@ -16,20 +16,12 @@
 from hummingbot.client.hummingbot_application import HummingbotApplication
 from hummingbot.connector.exchange.paper_trade.paper_trade_exchange import QuantizationParams
 from hummingbot.connector.in_flight_order_base import InFlightOrderBase
-<<<<<<< HEAD
 from hummingbot.core.data_type.common import OrderType, TradeType
-=======
->>>>>>> 2f1e2090
 from hummingbot.core.data_type.limit_order import LimitOrder
 from hummingbot.core.data_type.market_order import MarketOrder
 from hummingbot.core.event.events import (
     MarketEvent,
     OrderFilledEvent,
-<<<<<<< HEAD
-=======
-    OrderType,
-    TradeType,
->>>>>>> 2f1e2090
 )
 from hummingbot.strategy.market_trading_pair_tuple import MarketTradingPairTuple
 from hummingbot.strategy.order_tracker import OrderTracker
@@ -106,7 +98,7 @@
         market_info.market.trigger_event(
             MarketEvent.OrderFilled,
             OrderFilledEvent(
-                int(time.time() * 1e3),
+                time.time(),
                 order.client_order_id if isinstance(order, LimitOrder) else order.order_id,
                 order.trading_pair,
                 TradeType.BUY if order.is_buy else TradeType.SELL,
