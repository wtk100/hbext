--- conflicted
+++ resolved
@@ -105,30 +105,6 @@
     await Security.wait_til_decryption_done()
     # 用/templates下的文件初始化或覆盖/conf下的非策略配置文件
     await create_yml_files_legacy()
-<<<<<<< HEAD
-    # 初始化hummingbot_logs.yml，包括变量替换
-    init_logging("hummingbot_logs.yml", client_config_map)
-    await read_system_configs_from_yml()
-
-    # 将支持paper trade的交易所的用于paper trade的ConnectorSetting对象添加到AllConnectorSettings.all_connector_settings
-    AllConnectorSettings.initialize_paper_trade_settings(client_config_map.paper_trade.paper_trade_exchanges)
-
-    # 初始化HummingbotApplication对象
-    hb = HummingbotApplication.main_application(client_config_map=client_config_map)
-    # Todo: validate strategy and config_file_name before assinging
-
-    strategy_config = None
-    is_script = False
-    script_config = None
-    if config_file_name is not None:
-        hb.strategy_file_name = config_file_name
-        # 若程序启动参数的config_file_name是py文件
-        if config_file_name.split(".")[-1] == "py":
-            hb.strategy_name = hb.strategy_file_name
-            is_script = True
-            script_config = args.script_conf if args.script_conf else None
-        # 若程序启动参数的config_file_name不是py文件(yml文件)
-=======
     # Initialize logging with basic setup first - will be re-initialized later with correct strategy file name if needed
     init_logging("hummingbot_logs.yml", client_config_map)
     await read_system_configs_from_yml()
@@ -207,7 +183,6 @@
             if not success:
                 logging.getLogger().error("Failed to start strategy")
                 return False
->>>>>>> 379cc9b1
         else:
             # UI mode - set properties for UIStartListener
             if strategy_config_file:
@@ -218,12 +193,7 @@
 
         try:
             strategy_config = await load_strategy_config_map_from_file(
-<<<<<<< HEAD
-                # /conf/strategies/xxx.yml
-                STRATEGIES_CONF_DIR_PATH / config_file_name
-=======
                 STRATEGIES_CONF_DIR_PATH / args.config_file_name
->>>>>>> 379cc9b1
             )
         except FileNotFoundError:
             logging.getLogger().error(f"Strategy config file not found: {STRATEGIES_CONF_DIR_PATH / args.config_file_name}")
@@ -253,28 +223,12 @@
             # UI mode - set properties for UIStartListener
             hb.strategy_config_map = strategy_config
 
-<<<<<<< HEAD
-    # 检查配置项是否提供完整
-    if strategy_config is not None:
-        if not all_configs_complete(strategy_config, hb.client_config_map):
-            # 方法来自StatusCommand，执行配置项、解密、网络等检查(HummingbotApplication继承了所有commands)
-            hb.status()
-=======
             # Check if config is complete for UI mode
             if not all_configs_complete(strategy_config, hb.client_config_map):
                 hb.status()
->>>>>>> 379cc9b1
 
     return True
 
-<<<<<<< HEAD
-    # 来自HummingbotCLI.run
-    tasks: List[Coroutine] = [hb.run()]
-    if client_config_map.debug_console:
-        management_port: int = detect_available_port(8211)
-        tasks.append(start_management_console(locals(), host="localhost", port=management_port))
-=======
->>>>>>> 379cc9b1
 
 async def run_application(hb: HummingbotApplication, args: argparse.Namespace, client_config_map):
     """Run the application in headless or UI mode."""
