name: hummingbot
channels:
  - conda-forge
  - defaults
dependencies:
  - blas=1.0=mkl
  - blosc=1.21.0=h0e60522_0
  - bzip2=1.0.8=h8ffe710_4
  - ca-certificates=2021.5.30=h5b45459_0
  - certifi=2021.5.30=py38haa244fe_0
  - coverage=5.5=py38h294d835_0
  - hdf5=1.10.5=nompi_h4d922ce_1114
  - icc_rt=2019.0.0=h0cc432a_1
  - intel-openmp=2021.2.0=h57928b3_616
  - libblas=3.9.0=8_mkl
  - libcblas=3.9.0=8_mkl
  - liblapack=3.9.0=8_mkl
  - lz4=3.1.3=py38h34afd45_0
  - lz4-c=1.9.3=h8ffe710_0
  - lzo=2.10=he774522_1000
  - mkl=2020.4=hb70f87d_311
  - mkl-service=2.3.0=py38h1e8a9f7_2
  - mkl_fft=1.3.0=py38h347fdf6_1
  - mkl_random=1.2.0=py38h251f6bf_1
  - mock=4.0.1=py_1
  - nose=1.3.7=py_1006
  - numexpr=2.7.1=py38h251f6bf_3
  - numpy=1.20.0=py38h0cc643e_0
  - numpy-base=1.18.5=py38hc3f5095_0
  - openssl=1.1.1k=h8ffe710_0
  - pandas=1.2.1=py38h4c96930_0
  - pip=21.1.2=pyhd8ed1ab_0
  - prompt_toolkit=3.0.3=py_0
  - pygments=2.5.2=py_0
  - pytables=3.6.1=py38h26f9782_1
  - python=3.8.2=h5fd99cc_7_cpython
  - python-dateutil=2.8.1=py_0
  - python_abi=3.8=2_cp38
  - pytz=2019.3=py_0
  - six=1.14.0=py_1
  - snappy=1.1.7=h6538335_1003
  - sqlalchemy=1.3.13=py38hfa6e2cd_0
  - sqlite=3.31.1=h2a8f88b_1
  - tzlocal=2.0.0=py_0
  - ucrt=10.0.20348.0=h57928b3_0
  - ujson=1.35=py38h885f38d_1003
  - vc=14.2=hb210afc_5
  - vs2015_runtime=14.29.30037=h902a5da_5
  - wcwidth=0.1.8=pyh9f0ad1d_1
  - wheel=0.34.2=py_1
  - wincertstore=0.2=py38haa244fe_1006
  - xz=5.2.4=h2fa13f4_1002
  - zlib=1.2.11=h62dcd97_1010
  - zstd=1.3.7=haafe652_1001
  - pip:
    - 0x-contract-addresses==3.0.0
    - 0x-contract-artifacts==2.0.0
    - 0x-contract-wrappers==2.0.0
    - 0x-json-schemas==2.1.0
    - 0x-order-utils==4.0.0
    - aioconsole==0.1.15
<<<<<<< HEAD
    - aiohttp==3.7.4.post0
    - aiokafka==0.5.2
=======
    - aiohttp==3.6.2
    - aiokafka==0.7.1
>>>>>>> 1c3bd64d
    - aioresponses==0.7.2
    - altgraph==0.17
    - appdirs==1.4.3
    - asn1crypto==1.3.0
    - async-timeout==3.0.1
    - atomicwrites==1.4.0
    - attrdict==2.0.1
    - attrs==19.3.0
    - autobahn==20.3.1
    - automat==20.2.0
    - base58==2.0.0
    - bitstring==3.1.7
    - cachetools==4.0.0
    - cffi==1.14.0
    - cfgv==3.1.0
    - chardet==3.0.4
    - coincurve==13.0.0
    - colorama==0.4.4
    - constantly==15.1.0
    - cryptography==2.8
    - cython==3.0a7
    - cytoolz==0.11.0
    - dateparser==1.0.0
    - decorator==4.4.2
    - deprecated==1.2.7
    - diff-cover==5.1.2
    - distlib==0.3.0
    - dydx-python==0.11.3
    - dydx-v3-python==1.0.10
    - ecdsa==0.16.0
    - entrypoints==0.3
    - eth-abi==2.1.1
    - eth-account==0.5.5
    - eth-bloom==1.0.4
    - eth-hash==0.3.2
    - eth-keyfile==0.5.1
    - eth-keys==0.2.4
    - eth-rlp==0.1.2
    - eth-typing==2.2.1
    - eth-utils==1.10.0
    - ethsnarks-loopring==0.1.5
    - filelock==3.0.12
    - flake8==3.7.9
    - future==0.18.2
    - hexbytes==0.2.0
    - hyperlink==19.0.0
    - identify==1.4.11
    - idna==2.8
    - importlib-metadata==0.23
    - incremental==17.5.0
    - inflect==5.3.0
    - ipfshttpclient==0.7.0
    - jinja2==3.0.1
    - jinja2-pluralize==0.3.0
    - jsonschema==3.2.0
    - kafka-python==2.0.0
    - lru-dict==1.1.6
    - markupsafe==2.0.1
    - mccabe==0.6.1
    - more-itertools==8.8.0
    - mpmath==1.0.0
    - multiaddr==0.0.9
    - multidict==4.7.5
    - mypy-extensions==0.4.3
    - netaddr==0.7.19
    - nodeenv==1.3.5
    - objgraph==3.5.0
    - packaging==21.0
    - parsimonious==0.8.1
    - pefile==2021.5.24
    - pluggy==0.13.1
    - pre-commit==2.1.1
    - protobuf==3.11.3
    - psutil==5.7.2
    - py==1.10.0
    - pyasn1==0.4.8
    - pyasn1-modules==0.2.8
    - pyblake2==1.1.2
    - pycodestyle==2.5.0
    - pycparser==2.20
    - pycryptodome==3.9.7
    - pyflakes==2.1.1
    - pyhamcrest==2.0.2
    - pyinstaller==3.6
    - pyjwt==1.7.1
    - pyopenssl==19.1.0
    - pyparsing==2.4.7
    - pyperclip==1.7.0
    - pypiwin32==223
    - pyrsistent==0.15.7
    - pysha3==1.0.2
    - pytest==4.6.11
    - python-binance==0.7.5
    - python-telegram-bot==12.4.2
    - pywin32==227
    - pywin32-ctypes==0.2.0
    - pyyaml==5.3
    - regex==2020.2.20
    - requests==2.22.0
    - requests-mock==1.6.0
    - rlp==1.2.0
    - rsa==4.7
    - ruamel-yaml==0.16.10
    - ruamel-yaml-clib==0.2.0
    - service-identity==18.1.0
    - setuptools==50.3.2
    - simplejson==3.17.2
    - stringcase==1.2.0
    - sympy==1.6
    - toml==0.10.0
    - toolz==0.10.0
    - tornado==6.0.4
    - tox==3.13.2
    - twisted==19.10.0
    - txaio==20.1.1
    - urllib3==1.25.8
    - varint==1.0.2
    - virtualenv==20.0.8
    - web3==5.23.0
    - websockets==9.1
    - wrapt==1.12.0
    - yarl==1.4.2
    - zipp==3.5.0
    - zope-interface==4.7.1
    - git+https://github.com/CoinAlpha/python-signalr-client.git
    - https://hummingbot-python.s3.us-west-2.amazonaws.com/hummingsim-20210816-cp38-cp38-win_amd64.whl
prefix: C:\Users\marti\Anaconda3\envs\hummingbot<|MERGE_RESOLUTION|>--- conflicted
+++ resolved
@@ -59,13 +59,8 @@
     - 0x-json-schemas==2.1.0
     - 0x-order-utils==4.0.0
     - aioconsole==0.1.15
-<<<<<<< HEAD
     - aiohttp==3.7.4.post0
-    - aiokafka==0.5.2
-=======
-    - aiohttp==3.6.2
     - aiokafka==0.7.1
->>>>>>> 1c3bd64d
     - aioresponses==0.7.2
     - altgraph==0.17
     - appdirs==1.4.3
