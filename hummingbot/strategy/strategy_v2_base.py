###################################################################################################################################
### StrategyV2的基类，相比ScriptStrategyBase增加：
### 1. 增加strategy配置信息维护的类定义StrategyV2ConfigBase， 内含markets、candles、controllers配置
### 2. 维护controllers，包括读取配置(包括运行期间的配置更新)、创建(包括传递market_data_provider)、关闭，并从controllers获取ExecutorAction
### 3. 调用executor_orchestrator来维护executors，包括创建、关闭、存executor信息到数据库
###    注：这里CreateExecutorAction有两种来源: 1.由controllers创建 2.自身的create_actions_proposal创建(在on_tick中)
### 注：这里新增on_tick方法的实现, on_stop定义
###################################################################################################################################
import asyncio
import importlib
import inspect
import os
from decimal import Decimal
from typing import Callable, Dict, List, Optional, Set

import pandas as pd
import yaml
from pydantic import Field, field_validator

from hummingbot.client import settings
from hummingbot.client.config.config_data_types import BaseClientModel
from hummingbot.client.ui.interface_utils import format_df_for_printout
from hummingbot.connector.connector_base import ConnectorBase
from hummingbot.connector.markets_recorder import MarketsRecorder
from hummingbot.core.clock import Clock
from hummingbot.core.data_type.common import MarketDict, PositionMode
from hummingbot.data_feed.candles_feed.data_types import CandlesConfig
from hummingbot.data_feed.market_data_provider import MarketDataProvider
from hummingbot.exceptions import InvalidController
from hummingbot.remote_iface.mqtt import ETopicPublisher
from hummingbot.strategy.script_strategy_base import ScriptStrategyBase
from hummingbot.strategy_v2.controllers.controller_base import ControllerBase, ControllerConfigBase
from hummingbot.strategy_v2.controllers.directional_trading_controller_base import (
    DirectionalTradingControllerConfigBase,
)
from hummingbot.strategy_v2.controllers.market_making_controller_base import MarketMakingControllerConfigBase
from hummingbot.strategy_v2.executors.data_types import PositionSummary
from hummingbot.strategy_v2.executors.executor_orchestrator import ExecutorOrchestrator
from hummingbot.strategy_v2.models.base import RunnableStatus
from hummingbot.strategy_v2.models.executor_actions import (
    CreateExecutorAction,
    ExecutorAction,
    StopExecutorAction,
    StoreExecutorAction,
)
from hummingbot.strategy_v2.models.executors_info import ExecutorInfo


class StrategyV2ConfigBase(BaseClientModel):
    """
    Base class for version 2 strategy configurations.
    """
    markets: MarketDict = Field(
        default=...,
        json_schema_extra={
            "prompt": "Enter markets in format 'exchange1.tp1,tp2:exchange2.tp1,tp2':",
            "prompt_on_new": True}
    )
    candles_config: List[CandlesConfig] = Field(
        default=...,
        json_schema_extra={
            "prompt": "Enter candle configs in format 'exchange1.tp1.interval1.max_records:exchange2.tp2.interval2.max_records':",
            "prompt_on_new": True,
        }
    )
    controllers_config: List[str] = Field(
        default=[],
        json_schema_extra={
            "prompt": "Enter controller configurations (comma-separated file paths), leave it empty if none: ",
            "prompt_on_new": True,
        }
    )

    @field_validator("controllers_config", mode="before")
    @classmethod
    def parse_controllers_config(cls, v):
        # Parse string input into a list of file pathsq
        if isinstance(v, str):
            if v == "":
                return []
            return [item.strip() for item in v.split(',') if item.strip()]
        if v is None:
            return []
        return v

    def load_controller_configs(self):
        loaded_configs = []
        for config_path in self.controllers_config:
            full_path = os.path.join(settings.CONTROLLERS_CONF_DIR_PATH, config_path)
            with open(full_path, 'r') as file:
                config_data = yaml.safe_load(file)

            controller_type = config_data.get('controller_type')
            controller_name = config_data.get('controller_name')

            if not controller_type or not controller_name:
                raise ValueError(f"Missing controller_type or controller_name in {config_path}")

            module_path = f"{settings.CONTROLLERS_MODULE}.{controller_type}.{controller_name}"
            module = importlib.import_module(module_path)

            config_class = next((member for member_name, member in inspect.getmembers(module)
                                 if inspect.isclass(member) and member not in [ControllerConfigBase,
                                                                               MarketMakingControllerConfigBase,
                                                                               DirectionalTradingControllerConfigBase]
                                 and (issubclass(member, ControllerConfigBase))), None)
            if not config_class:
                raise InvalidController(f"No configuration class found in the module {controller_name}.")

            loaded_configs.append(config_class(**config_data))

        return loaded_configs

    @field_validator('markets', mode="before")
    @classmethod
    def parse_markets(cls, v) -> Dict[str, Set[str]]:
        if isinstance(v, str):
            return cls.parse_markets_str(v)
        elif isinstance(v, dict):
            return v
        raise ValueError("Invalid type for markets. Expected str or Dict[str, Set[str]]")

    @staticmethod
    def parse_markets_str(v: str) -> Dict[str, Set[str]]:
        markets_dict = {}
        if v.strip():
            exchanges = v.split(':')
            for exchange in exchanges:
                parts = exchange.split('.')
                if len(parts) != 2 or not parts[1]:
                    raise ValueError(f"Invalid market format in segment '{exchange}'. "
                                     "Expected format: 'exchange.tp1,tp2'")
                exchange_name, trading_pairs = parts
                markets_dict[exchange_name] = set(trading_pairs.split(','))
        return markets_dict

    @field_validator('candles_config', mode="before")
    @classmethod
    def parse_candles_config(cls, v) -> List[CandlesConfig]:
        if isinstance(v, str):
            return cls.parse_candles_config_str(v)
        elif isinstance(v, list):
            return v
        raise ValueError("Invalid type for candles_config. Expected str or List[CandlesConfig]")

    @staticmethod
    def parse_candles_config_str(v: str) -> List[CandlesConfig]:
        configs = []
        if v.strip():
            entries = v.split(':')
            for entry in entries:
                parts = entry.split('.')
                if len(parts) != 4:
                    raise ValueError(f"Invalid candles config format in segment '{entry}'. "
                                     "Expected format: 'exchange.tradingpair.interval.maxrecords'")
                connector, trading_pair, interval, max_records_str = parts
                try:
                    max_records = int(max_records_str)
                except ValueError:
                    raise ValueError(f"Invalid max_records value '{max_records_str}' in segment '{entry}'. "
                                     "max_records should be an integer.")
                config = CandlesConfig(
                    connector=connector,
                    trading_pair=trading_pair,
                    interval=interval,
                    max_records=max_records
                )
                configs.append(config)
        return configs


class StrategyV2Base(ScriptStrategyBase):
    """
    V2StrategyBase is a base class for strategies that use the new smart components architecture.
    注: 以下为类变量
    """
    markets: Dict[str, Set[str]]
    # 用于决定是否从contorller config文件获取更新
    _last_config_update_ts: float = 0
    # ExecutorOrchestrator批量存储已关闭的executors信息batch size
    closed_executors_buffer: int = 100
    # 等待所有executors关闭的尝试次数
    max_executors_close_attempts: int = 10
    # 从contorller config文件获取更新的时间间隔
    config_update_interval: int = 10

    @classmethod
    def init_markets(cls, config: StrategyV2ConfigBase):
        """
        Initialize the markets that the strategy is going to use. This method is called when the strategy is created in
        the start command. Can be overridden to implement custom behavior.
        """
        markets = MarketDict(config.markets)
        controllers_configs = config.load_controller_configs()
        for controller_config in controllers_configs:
            # controller_config.update_markets会将control config配置了但markets参数里没有的markets及其trading pairs添加后一并返回
            markets = controller_config.update_markets(markets)
        cls.markets = markets

    def __init__(self, connectors: Dict[str, ConnectorBase], config: Optional[StrategyV2ConfigBase] = None):
        super().__init__(connectors, config)
        self.config = config

<<<<<<< HEAD
        self.executors_info: Dict[str, List[ExecutorInfo]] = {}
        self.positions_held: Dict[str, List] = {}

        # Create a queue to listen to actions from the controllers
        # ExecutorAction对象的队列，会用于初始化controller, 同时controller放进去的actions被listen_to_executor_actions处理
        # CreateExecutorAction/StopExecutorAction/StoreExecutorAction
        self.actions_queue = asyncio.Queue()
        self.listen_to_executor_actions_task: asyncio.Task = asyncio.create_task(self.listen_to_executor_actions())
=======
        # Initialize empty dictionaries to hold controllers and unified controller reports
        self.controllers: Dict[str, ControllerBase] = {}
        self.controller_reports: Dict[str, Dict] = {}
>>>>>>> 379cc9b1

        # Initialize the market data provider and executor orchestrator
        self.market_data_provider = MarketDataProvider(connectors)
        self.market_data_provider.initialize_candles_feed_list(config.candles_config)

        # Initialize the controllers
        self.actions_queue = asyncio.Queue()
        self.listen_to_executor_actions_task: asyncio.Task = asyncio.create_task(self.listen_to_executor_actions())
        self.initialize_controllers()
        self._is_stop_triggered = False

        # Collect initial positions from all controller configs
        self.executor_orchestrator = ExecutorOrchestrator(
            strategy=self,
            initial_positions_by_controller=self._collect_initial_positions()
        )
        self.mqtt_enabled = False
        self._pub: Optional[ETopicPublisher] = None

    def start(self, clock: Clock, timestamp: float) -> None:
        """
        Start the strategy.
        :param clock: Clock to use.
        :param timestamp: Current time.
        """
        self._last_timestamp = timestamp
        self.apply_initial_setting()
        # Check if MQTT is enabled at runtime
        from hummingbot.client.hummingbot_application import HummingbotApplication
        if HummingbotApplication.main_application()._mqtt is not None:
            self.mqtt_enabled = True
            self._pub = ETopicPublisher("performance", use_bot_prefix=True)

        # Start controllers
        for controller in self.controllers.values():
            controller.start()

    def apply_initial_setting(self):
        """
        Apply initial settings for the strategy, such as setting position mode and leverage for all connectors.
        """
        pass

    def _collect_initial_positions(self) -> Dict[str, List]:
        """
        Collect initial positions from all controller configurations.
        Returns a dictionary mapping controller_id -> list of InitialPositionConfig.
        """
        if not self.config:
            return {}

        initial_positions_by_controller = {}
        try:
            controllers_configs = self.config.load_controller_configs()
            for controller_config in controllers_configs:
                if hasattr(controller_config, 'initial_positions') and controller_config.initial_positions:
                    initial_positions_by_controller[controller_config.id] = controller_config.initial_positions
        except Exception as e:
            self.logger().error(f"Error collecting initial positions: {e}", exc_info=True)

        return initial_positions_by_controller

    def initialize_controllers(self):
        """
        Initialize the controllers based on the provided configuration.
        """
        controllers_configs = self.config.load_controller_configs()
        for controller_config in controllers_configs:
            self.add_controller(controller_config)
            MarketsRecorder.get_instance().store_controller_config(controller_config)

    def add_controller(self, config: ControllerConfigBase):
        try:
            controller = config.get_controller_class()(config, self.market_data_provider, self.actions_queue)
            self.controllers[config.id] = controller
        except Exception as e:
            self.logger().error(f"Error adding controller: {e}", exc_info=True)

    def update_controllers_configs(self):
        """
        Update the controllers configurations based on the provided configuration.
        on_tick调用, 定期检查所有controller config配置文件的更改
        """
        if self._last_config_update_ts + self.config_update_interval < self.current_timestamp:
            self._last_config_update_ts = self.current_timestamp
            controllers_configs = self.config.load_controller_configs()
            for controller_config in controllers_configs:
                if controller_config.id in self.controllers:
                    self.controllers[controller_config.id].update_config(controller_config)
                else:
                    self.add_controller(controller_config)

    async def listen_to_executor_actions(self):
        """
        Asynchronously listen to actions from the controllers and execute them.
        从self.actions_queue获取ExecutorAction(由controller放进去), 并调executor_orchestrator执行创建和停止executor的动作
        """
        while True:
            try:
                actions = await self.actions_queue.get()
                self.executor_orchestrator.execute_actions(actions)
                # 执行创建和停止executor的动作后，把executors_info更新到controller里
                self.update_executors_info()
                controller_id = actions[0].controller_id
                controller = self.controllers.get(controller_id)
<<<<<<< HEAD
                controller.executors_info = self.executors_info.get(controller_id, [])
                # executors_update_event被set后controller的control_task内任务才运行，运行后随即被clear
=======
                controller.executors_info = self.get_executors_by_controller(controller_id)
>>>>>>> 379cc9b1
                controller.executors_update_event.set()
            except asyncio.CancelledError:
                raise
            except Exception as e:
                self.logger().error(f"Error executing action: {e}", exc_info=True)

    def update_executors_info(self):
        """
<<<<<<< HEAD
        Update the local state of the executors and publish the updates to the active controllers.
        In this case we are going to update the controllers directly with the executors info so the event is not
        set and is managed with the async queue.
        更新自己及controllers里的executors_info和positions_held
=======
        Update the unified controller reports and publish the updates to the active controllers.
>>>>>>> 379cc9b1
        """
        try:
            # Get all reports in a single call and store them
            self.controller_reports = self.executor_orchestrator.get_all_reports()

            # Update each controller with its specific data
            for controller_id, controller in self.controllers.items():
                controller_report = self.controller_reports.get(controller_id, {})
                controller.executors_info = controller_report.get("executors", [])
                controller.positions_held = controller_report.get("positions", [])
        except Exception as e:
            self.logger().error(f"Error updating controller reports: {e}", exc_info=True)

    @staticmethod
    def is_perpetual(connector: str) -> bool:
        return "perpetual" in connector

    async def on_stop(self):
        self._is_stop_triggered = True
        self.listen_to_executor_actions_task.cancel()
        await self.executor_orchestrator.stop(self.max_executors_close_attempts)
        for controller in self.controllers.values():
            controller.stop()
        self.market_data_provider.stop()
        self.executor_orchestrator.store_all_executors()
        if self.mqtt_enabled:
            self._pub({controller_id: {} for controller_id in self.controllers.keys()})
            self._pub = None

    def on_tick(self):
        self.update_executors_info()
        self.update_controllers_configs()
        if self.market_data_provider.ready and not self._is_stop_triggered:
            executor_actions: List[ExecutorAction] = self.determine_executor_actions()
            for action in executor_actions:
                self.executor_orchestrator.execute_action(action)

    def determine_executor_actions(self) -> List[ExecutorAction]:
        """
        Determine actions based on the provided executor handler report.
        """
        actions = []
        actions.extend(self.create_actions_proposal())
        actions.extend(self.stop_actions_proposal())
        actions.extend(self.store_actions_proposal())
        return actions

    def create_actions_proposal(self) -> List[CreateExecutorAction]:
        """
        Create actions proposal based on the current state of the executors.
        如果用controller则应由controller来创建CreateExecutorAction, 否则strategy自己创建
        """
        raise NotImplementedError

    def stop_actions_proposal(self) -> List[StopExecutorAction]:
        """
        Create a list of actions to stop the executors based on order refresh and early stop conditions.
        如果用controller则应由controller来创建StopExecutorAction, 否则strategy自己创建
        """
        raise NotImplementedError

    def store_actions_proposal(self) -> List[StoreExecutorAction]:
        """
        Create a list of actions to store the executors that have been stopped.
        """
        potential_executors_to_store = self.filter_executors(
            executors=self.get_all_executors(),
            filter_func=lambda x: x.is_done)
        sorted_executors = sorted(potential_executors_to_store, key=lambda x: x.timestamp, reverse=True)
        if len(sorted_executors) > self.closed_executors_buffer:
            return [StoreExecutorAction(executor_id=executor.id, controller_id=executor.controller_id) for executor in
                    sorted_executors[self.closed_executors_buffer:]]
        return []

    def get_executors_by_controller(self, controller_id: str) -> List[ExecutorInfo]:
        """Get executors for a specific controller from the unified reports."""
        return self.controller_reports.get(controller_id, {}).get("executors", [])

    def get_all_executors(self) -> List[ExecutorInfo]:
        """Get all executors from all controllers."""
        return [executor for executors_list in [report.get("executors", []) for report in self.controller_reports.values()] for executor in executors_list]

    def get_positions_by_controller(self, controller_id: str) -> List[PositionSummary]:
        """Get positions for a specific controller from the unified reports."""
        return self.controller_reports.get(controller_id, {}).get("positions", [])

    def get_performance_report(self, controller_id: str):
        """Get performance report for a specific controller."""
        return self.controller_reports.get(controller_id, {}).get("performance")

    def set_leverage(self, connector: str, trading_pair: str, leverage: int):
        self.connectors[connector].set_leverage(trading_pair, leverage)

    def set_position_mode(self, connector: str, position_mode: PositionMode):
        self.connectors[connector].set_position_mode(position_mode)

    @staticmethod
    def filter_executors(executors: List[ExecutorInfo], filter_func: Callable[[ExecutorInfo], bool]) -> List[ExecutorInfo]:
        return [executor for executor in executors if filter_func(executor)]

    @staticmethod
    def executors_info_to_df(executors_info: List[ExecutorInfo]) -> pd.DataFrame:
        """
        Convert a list of executor handler info to a dataframe.
        """
        df = pd.DataFrame([ei.to_dict() for ei in executors_info])
        # Convert the enum values to integers
        df['status'] = df['status'].apply(lambda x: x.value)

        # Sort the DataFrame
        df.sort_values(by='status', ascending=True, inplace=True)

        # Convert back to enums for display
        df['status'] = df['status'].apply(RunnableStatus)
        return df

    def format_status(self) -> str:
        if not self.ready_to_trade:
            return "Market connectors are not ready."

        lines = []
        warning_lines = []
        warning_lines.extend(self.network_warning(self.get_market_trading_pair_tuples()))

        # Basic account info
        balance_df = self.get_balance_df()
        lines.extend(["", "  Balances:"] + ["    " + line for line in balance_df.to_string(index=False).split("\n")])

        try:
            df = self.active_orders_df()
            lines.extend(["", "  Orders:"] + ["    " + line for line in df.to_string(index=False).split("\n")])
        except ValueError:
            lines.extend(["", "  No active maker orders."])

        # Controller sections
        performance_data = []

        for controller_id, controller in self.controllers.items():
            lines.append(f"\n{'=' * 60}")
            lines.append(f"Controller: {controller_id}")
            lines.append(f"{'=' * 60}")

            # Controller status
            lines.extend(controller.to_format_status())

            # Last 6 executors table
            executors_list = self.get_executors_by_controller(controller_id)
            if executors_list:
                lines.append("\n  Recent Executors (Last 6):")
                # Sort by timestamp and take last 6
                recent_executors = sorted(executors_list, key=lambda x: x.timestamp, reverse=True)[:6]
                executors_df = self.executors_info_to_df(recent_executors)
                if not executors_df.empty:
                    executors_df["age"] = self.current_timestamp - executors_df["timestamp"]
                    executor_columns = ["type", "side", "status", "net_pnl_pct", "net_pnl_quote",
                                        "filled_amount_quote", "is_trading", "close_type", "age"]
                    available_columns = [col for col in executor_columns if col in executors_df.columns]
                    lines.append(format_df_for_printout(executors_df[available_columns],
                                                        table_format="psql", index=False))
            else:
                lines.append("  No executors found.")

            # Positions table
            positions = self.get_positions_by_controller(controller_id)
            if positions:
                lines.append("\n  Positions Held:")
                positions_data = []
                for pos in positions:
                    positions_data.append({
                        "Connector": pos.connector_name,
                        "Trading Pair": pos.trading_pair,
                        "Side": pos.side.name,
                        "Amount": f"{pos.amount:.4f}",
                        "Value (USD)": f"${pos.amount * pos.breakeven_price:.2f}",
                        "Breakeven Price": f"{pos.breakeven_price:.6f}",
                        "Unrealized PnL": f"${pos.unrealized_pnl_quote:+.2f}",
                        "Realized PnL": f"${pos.realized_pnl_quote:+.2f}",
                        "Fees": f"${pos.cum_fees_quote:.2f}"
                    })
                positions_df = pd.DataFrame(positions_data)
                lines.append(format_df_for_printout(positions_df, table_format="psql", index=False))
            else:
                lines.append("  No positions held.")

            # Collect performance data for summary table
            performance_report = self.get_performance_report(controller_id)
            if performance_report:
                performance_data.append({
                    "Controller": controller_id,
                    "Realized PnL": f"${performance_report.realized_pnl_quote:.2f}",
                    "Unrealized PnL": f"${performance_report.unrealized_pnl_quote:.2f}",
                    "Global PnL": f"${performance_report.global_pnl_quote:.2f}",
                    "Global PnL %": f"{performance_report.global_pnl_pct:.2f}%",
                    "Volume Traded": f"${performance_report.volume_traded:.2f}"
                })

        # Performance summary table
        if performance_data:
            lines.append(f"\n{'=' * 80}")
            lines.append("PERFORMANCE SUMMARY")
            lines.append(f"{'=' * 80}")

            # Calculate global totals
            global_realized = sum(Decimal(p["Realized PnL"].replace("$", "")) for p in performance_data)
            global_unrealized = sum(Decimal(p["Unrealized PnL"].replace("$", "")) for p in performance_data)
            global_total = global_realized + global_unrealized
            global_volume = sum(Decimal(p["Volume Traded"].replace("$", "")) for p in performance_data)
            global_pnl_pct = (global_total / global_volume) * 100 if global_volume > 0 else Decimal(0)

            # Add global row
            performance_data.append({
                "Controller": "GLOBAL TOTAL",
                "Realized PnL": f"${global_realized:.2f}",
                "Unrealized PnL": f"${global_unrealized:.2f}",
                "Global PnL": f"${global_total:.2f}",
                "Global PnL %": f"{global_pnl_pct:.2f}%",
                "Volume Traded": f"${global_volume:.2f}"
            })

            performance_df = pd.DataFrame(performance_data)
            lines.append(format_df_for_printout(performance_df, table_format="psql", index=False))

        return "\n".join(lines)<|MERGE_RESOLUTION|>--- conflicted
+++ resolved
@@ -201,20 +201,9 @@
         super().__init__(connectors, config)
         self.config = config
 
-<<<<<<< HEAD
-        self.executors_info: Dict[str, List[ExecutorInfo]] = {}
-        self.positions_held: Dict[str, List] = {}
-
-        # Create a queue to listen to actions from the controllers
-        # ExecutorAction对象的队列，会用于初始化controller, 同时controller放进去的actions被listen_to_executor_actions处理
-        # CreateExecutorAction/StopExecutorAction/StoreExecutorAction
-        self.actions_queue = asyncio.Queue()
-        self.listen_to_executor_actions_task: asyncio.Task = asyncio.create_task(self.listen_to_executor_actions())
-=======
         # Initialize empty dictionaries to hold controllers and unified controller reports
         self.controllers: Dict[str, ControllerBase] = {}
         self.controller_reports: Dict[str, Dict] = {}
->>>>>>> 379cc9b1
 
         # Initialize the market data provider and executor orchestrator
         self.market_data_provider = MarketDataProvider(connectors)
@@ -320,12 +309,8 @@
                 self.update_executors_info()
                 controller_id = actions[0].controller_id
                 controller = self.controllers.get(controller_id)
-<<<<<<< HEAD
-                controller.executors_info = self.executors_info.get(controller_id, [])
+                controller.executors_info = self.get_executors_by_controller(controller_id)
                 # executors_update_event被set后controller的control_task内任务才运行，运行后随即被clear
-=======
-                controller.executors_info = self.get_executors_by_controller(controller_id)
->>>>>>> 379cc9b1
                 controller.executors_update_event.set()
             except asyncio.CancelledError:
                 raise
@@ -334,14 +319,8 @@
 
     def update_executors_info(self):
         """
-<<<<<<< HEAD
-        Update the local state of the executors and publish the updates to the active controllers.
-        In this case we are going to update the controllers directly with the executors info so the event is not
-        set and is managed with the async queue.
+        Update the unified controller reports and publish the updates to the active controllers.
         更新自己及controllers里的executors_info和positions_held
-=======
-        Update the unified controller reports and publish the updates to the active controllers.
->>>>>>> 379cc9b1
         """
         try:
             # Get all reports in a single call and store them
