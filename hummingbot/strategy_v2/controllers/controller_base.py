--- conflicted
+++ resolved
@@ -104,12 +104,8 @@
                 configs.append(config)
         return configs
 
-<<<<<<< HEAD
     # 由子类重载， [connector, [trading_pair]]
-    def update_markets(self, markets: Dict[str, Set[str]]) -> Dict[str, Set[str]]:
-=======
     def update_markets(self, markets: MarketDict) -> MarketDict:
->>>>>>> 379cc9b1
         """
         Update the markets dict of the script from the config.
         """
@@ -164,16 +160,6 @@
         for candles_config in self.config.candles_config:
             self.market_data_provider.initialize_candles_feed(candles_config)
 
-<<<<<<< HEAD
-    def get_balance_requirements(self) -> List[TokenAmount]:
-        """
-        Get the balance requirements for the controller.
-        DirectionalTradingController没有实现, MarketMakingController有实现
-        """
-        return []
-
-=======
->>>>>>> 379cc9b1
     def update_config(self, new_config: ControllerConfigBase):
         """
         Update the controller configuration. With the variables that in the client_data have the is_updatable flag set
