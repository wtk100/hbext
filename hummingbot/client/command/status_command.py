--- conflicted
+++ resolved
@@ -129,13 +129,9 @@
                 # 方法来自SillyCommands, 设置HummingbotCLI对象的live_updates属性为false
                 await self.stop_live_update()
                 self.app.live_updates = True
-<<<<<<< HEAD
                 # 持续异步更新策略状态
-                while self.app.live_updates and self.strategy:
+                while self.app.live_updates and self.trading_core.strategy:
                     # 方法来自SillyCommands
-=======
-                while self.app.live_updates and self.trading_core.strategy:
->>>>>>> 379cc9b1
                     await self.cls_display_delay(
                         await self.strategy_status(live=True) + "\n\n Press escape key to stop update.", 0.1
                     )
@@ -147,12 +143,8 @@
 
         # Preliminary checks.
         self.notify("\nPreliminary checks:")
-<<<<<<< HEAD
         # 检查策略名称或策略文件是否提供
-        if self.strategy_name is None or self.strategy_file_name is None:
-=======
         if self.trading_core.strategy_name is None or self.strategy_file_name is None:
->>>>>>> 379cc9b1
             self.notify('  - Strategy check: Please import or create a strategy.')
             return False
 
@@ -209,12 +201,8 @@
                 )
             return False
 
-<<<<<<< HEAD
         # 有connectors断开了连接
-        elif not all([market.network_status is NetworkStatus.CONNECTED for market in self.markets.values()]):
-=======
         elif not all([market.network_status is NetworkStatus.CONNECTED for market in self.trading_core.markets.values()]):
->>>>>>> 379cc9b1
             offline_markets: List[str] = [
                 market_name
                 for market_name, market
