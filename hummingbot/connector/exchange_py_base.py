--- conflicted
+++ resolved
@@ -701,18 +701,6 @@
             self._user_stream_event_listener_task = safe_ensure_future(self._user_stream_event_listener())
             self._lost_orders_update_task = safe_ensure_future(self._lost_orders_update_polling_loop())
 
-<<<<<<< HEAD
-    # 在父类NetworkIterator的c_stop中定义了由Clock调用
-    async def stop_network(self):
-        """
-        This function is executed when the connector is stopped. It perform a general cleanup and stops all background
-        tasks that require the connection with the exchange to work.
-        """
-        self._stop_network()
-
-    # 在父类NetworkIterator中定义了在start_network中调用
-=======
->>>>>>> 379cc9b1
     async def check_network(self) -> NetworkStatus:
         """
         Checks connectivity with the exchange using the API
