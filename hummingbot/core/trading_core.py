--- conflicted
+++ resolved
@@ -437,12 +437,6 @@
             # 如果strategy_config是dict则初始化self._config_data
             elif isinstance(strategy_config, dict):
                 self._config_data = strategy_config
-<<<<<<< HEAD
-            # 如果strategy_config是BaseStrategyConfigMap对象
-            else:
-                self.strategy_config_map = strategy_config
-=======
->>>>>>> fb7094de
 
             # Initialize strategy based on type
             strategy_type = self.detect_strategy_type(strategy_name)
