--- conflicted
+++ resolved
@@ -54,16 +54,11 @@
         request = await self._authenticate(request)
         await self._connection.send(request)
 
-<<<<<<< HEAD
     async def ping(self):
         await self._connection.ping()
 
     async def iter_messages(self) -> AsyncGenerator[Optional[WSResponse], None]:
         """Will yield None and stop if `WSDelegate.disconnect()` is called while waiting for a response."""
-=======
-    async def iter_messages(self) -> AsyncGenerator[WSResponse, None]:
-        """This generator stops on `WSDelegate.disconnect()`."""
->>>>>>> 1d193403
         while self._connection.connected:
             response = await self._connection.receive()
             if response is not None:
