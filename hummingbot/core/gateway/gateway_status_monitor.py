import asyncio
import logging
from decimal import Decimal
from enum import Enum
from typing import TYPE_CHECKING, Any, Dict, List, Optional

from hummingbot.client.settings import (
    GATEWAY_CHAINS,
    GATEWAY_CONNECTORS,
    GATEWAY_ETH_CONNECTORS,
    GATEWAY_NAMESPACES,
    AllConnectorSettings,
    ConnectorSetting,
    ConnectorType,
)
from hummingbot.core.data_type.trade_fee import TradeFeeSchema
from hummingbot.core.gateway.gateway_http_client import GatewayHttpClient
from hummingbot.core.utils.async_utils import safe_ensure_future
from hummingbot.core.utils.gateway_config_utils import build_config_namespace_keys

POLL_INTERVAL = 2.0
POLL_TIMEOUT = 1.0

if TYPE_CHECKING:
    from hummingbot.client.hummingbot_application import HummingbotApplication


class GatewayStatus(Enum):
    ONLINE = 1
    OFFLINE = 2


# 网关连通性Monitor
class GatewayStatusMonitor:
    _monitor_task: Optional[asyncio.Task]
    _gateway_status: GatewayStatus
    _sm_logger: Optional[logging.Logger] = None

    @classmethod
    def logger(cls) -> logging.Logger:
        if cls._sm_logger is None:
            cls._sm_logger = logging.getLogger(__name__)
        return cls._sm_logger

    def __init__(self, app: "HummingbotApplication"):
        self._app = app
        self._gateway_status = GatewayStatus.OFFLINE
        self._monitor_task = None
        self._gateway_config_keys: List[str] = []
        self._gateway_ready_event: asyncio.Event = asyncio.Event()

    @property
    def ready(self) -> bool:
        return self.gateway_status is GatewayStatus.ONLINE

    @property
    def ready_event(self) -> asyncio.Event:
        return self._gateway_ready_event

    @property
    def gateway_status(self) -> GatewayStatus:
        return self._gateway_status

    @property
    def gateway_config_keys(self) -> List[str]:
        return self._gateway_config_keys

    @gateway_config_keys.setter
    def gateway_config_keys(self, new_config: List[str]):
        self._gateway_config_keys = new_config

    def start(self):
        self._monitor_task = safe_ensure_future(self._monitor_loop())

    def stop(self):
        if self._monitor_task is not None:
            self._monitor_task.cancel()
            self._monitor_task = None

    async def wait_for_online_status(self, max_tries: int = 30):
        """
        Wait for gateway status to go online with a max number of tries. If it
        is online before time is up, it returns early, otherwise it returns the
        current status after the max number of tries.

        :param max_tries: maximum number of retries (default is 30)
        """
        while True:
            if self.ready or max_tries <= 0:
                return self.ready
            await asyncio.sleep(POLL_INTERVAL)
            max_tries = max_tries - 1

    # 定时ping网关检查连接
    async def _monitor_loop(self):
        while True:
            try:
                gateway_http_client = self._get_gateway_instance()
                if await asyncio.wait_for(gateway_http_client.ping_gateway(), timeout=POLL_TIMEOUT):
                    # ping通
                    if self.gateway_status is GatewayStatus.OFFLINE:
                        # Clear all collections
                        GATEWAY_CONNECTORS.clear()
<<<<<<< HEAD
                        GATEWAY_CONNECTORS.extend([connector["name"] for connector in gateway_connectors.get("connectors", [])])
                        # 获取和更新gateway config keys
=======
                        GATEWAY_ETH_CONNECTORS.clear()
                        GATEWAY_CHAINS.clear()
                        GATEWAY_NAMESPACES.clear()

                        # Get connectors
                        gateway_connectors = await gateway_http_client.get_connectors(fail_silently=True)

                        # Build connector list with trading types appended
                        connector_list = []
                        eth_connector_list = []
                        for connector in gateway_connectors.get("connectors", []):
                            name = connector["name"]
                            chain = connector.get("chain", "")
                            trading_types = connector.get("trading_types", [])

                            # Add each trading type as a separate entry
                            for trading_type in trading_types:
                                connector_full_name = f"{name}/{trading_type}"
                                connector_list.append(connector_full_name)
                                # Add to Ethereum connectors if chain is ethereum
                                if chain.lower() == "ethereum":
                                    eth_connector_list.append(connector_full_name)

                        GATEWAY_CONNECTORS.extend(connector_list)
                        GATEWAY_ETH_CONNECTORS.extend(eth_connector_list)

                        # Update AllConnectorSettings with gateway connectors
                        await self._register_gateway_connectors(connector_list)

                        # Get chains using the dedicated endpoint
                        try:
                            chains_response = await gateway_http_client.get_chains(fail_silently=True)
                            if chains_response and "chains" in chains_response:
                                # Extract just the chain names from the response
                                chain_names = [chain_info["chain"] for chain_info in chains_response["chains"]]
                                GATEWAY_CHAINS.extend(chain_names)
                        except Exception:
                            pass

                        # Get namespaces using the dedicated endpoint
                        try:
                            namespaces_response = await gateway_http_client.get_namespaces(fail_silently=True)
                            if namespaces_response and "namespaces" in namespaces_response:
                                GATEWAY_NAMESPACES.extend(sorted(namespaces_response["namespaces"]))
                        except Exception:
                            pass

                        # Update config keys for backward compatibility
>>>>>>> fb7094de
                        await self.update_gateway_config_key_list()

                    # If gateway was already online, ensure connectors are registered
                    if self._gateway_status is GatewayStatus.ONLINE and not GATEWAY_CONNECTORS:
                        # Gateway is online but connectors haven't been registered yet
                        await self.ensure_gateway_connectors_registered()

                    self._gateway_status = GatewayStatus.ONLINE
                else:
                    if self._gateway_status is GatewayStatus.ONLINE:
                        self.logger().info("Connection to Gateway container lost...")
                        self._gateway_status = GatewayStatus.OFFLINE

            except asyncio.CancelledError:
                raise
            except Exception:
                """
                We wouldn't be changing any status here because whatever error happens here would have been a result of manipulation data from
                the try block. They wouldn't be as a result of http related error because they're expected to fail silently.
                """
                pass
            finally:
                if self.gateway_status is GatewayStatus.ONLINE:
                    if not self._gateway_ready_event.is_set():
                        self.logger().info("Gateway Service is ONLINE.")
                    self._gateway_ready_event.set()
                else:
                    self._gateway_ready_event.clear()
                await asyncio.sleep(POLL_INTERVAL)

    async def _fetch_gateway_configs(self) -> Dict[str, Any]:
        return await self._get_gateway_instance().get_configuration(fail_silently=True)

    async def update_gateway_config_key_list(self):
        try:
            config_list: List[str] = []
            config_dict: Dict[str, Any] = await self._fetch_gateway_configs()
            # 把dict里的key全部提取到list，包括组装嵌套层级的key
            build_config_namespace_keys(config_list, config_dict)

            self.gateway_config_keys = config_list
        except Exception:
            self.logger().error("Error fetching gateway configs. Please check that Gateway service is online. ",
                                exc_info=True)

    def _get_gateway_instance(self) -> GatewayHttpClient:
        gateway_instance = GatewayHttpClient.get_instance(self._app.client_config_map)
        return gateway_instance

    async def _register_gateway_connectors(self, connector_list: List[str]):
        """Register gateway connectors in AllConnectorSettings"""
        all_settings = AllConnectorSettings.get_connector_settings()
        for connector_name in connector_list:
            if connector_name not in all_settings:
                # Create connector setting for gateway connector
                all_settings[connector_name] = ConnectorSetting(
                    name=connector_name,
                    type=ConnectorType.GATEWAY_DEX,
                    centralised=False,
                    example_pair="ETH-USDC",
                    use_ethereum_wallet=False,  # Gateway handles wallet internally
                    trade_fee_schema=TradeFeeSchema(
                        maker_percent_fee_decimal=Decimal("0.003"),
                        taker_percent_fee_decimal=Decimal("0.003"),
                    ),
                    config_keys=None,
                    is_sub_domain=False,
                    parent_name=None,
                    domain_parameter=None,
                    use_eth_gas_lookup=False,
                )

    async def ensure_gateway_connectors_registered(self):
        """Ensure gateway connectors are registered in AllConnectorSettings"""
        if self.gateway_status is not GatewayStatus.ONLINE:
            return

        try:
            gateway_http_client = self._get_gateway_instance()
            gateway_connectors = await gateway_http_client.get_connectors(fail_silently=True)

            # Build connector list with trading types appended
            connector_list = []
            for connector in gateway_connectors.get("connectors", []):
                name = connector["name"]
                trading_types = connector.get("trading_types", [])

                # Add each trading type as a separate entry
                for trading_type in trading_types:
                    connector_full_name = f"{name}/{trading_type}"
                    connector_list.append(connector_full_name)

            # Register the connectors
            await self._register_gateway_connectors(connector_list)

        except Exception as e:
            self.logger().error(f"Error ensuring gateway connectors are registered: {e}", exc_info=True)<|MERGE_RESOLUTION|>--- conflicted
+++ resolved
@@ -101,10 +101,6 @@
                     if self.gateway_status is GatewayStatus.OFFLINE:
                         # Clear all collections
                         GATEWAY_CONNECTORS.clear()
-<<<<<<< HEAD
-                        GATEWAY_CONNECTORS.extend([connector["name"] for connector in gateway_connectors.get("connectors", [])])
-                        # 获取和更新gateway config keys
-=======
                         GATEWAY_ETH_CONNECTORS.clear()
                         GATEWAY_CHAINS.clear()
                         GATEWAY_NAMESPACES.clear()
@@ -153,7 +149,6 @@
                             pass
 
                         # Update config keys for backward compatibility
->>>>>>> fb7094de
                         await self.update_gateway_config_key_list()
 
                     # If gateway was already online, ensure connectors are registered
