import logging
import re
import ssl
from decimal import Decimal
from enum import Enum
from typing import TYPE_CHECKING, Any, Dict, List, Optional, Tuple, Union

import aiohttp
from aiohttp import ContentTypeError

from hummingbot.client.config.security import Security
from hummingbot.connector.gateway.common_types import ConnectorType, get_connector_type
from hummingbot.core.event.events import TradeType
from hummingbot.logger import HummingbotLogger

if TYPE_CHECKING:
    from hummingbot.client.config.config_helpers import ClientConfigAdapter


class GatewayError(Enum):
    """
    The gateway route error codes defined in /gateway/src/services/error-handler.ts
    """

    Network = 1001
    RateLimit = 1002
    OutOfGas = 1003
    TransactionGasPriceTooLow = 1004
    LoadWallet = 1005
    TokenNotSupported = 1006
    TradeFailed = 1007
    SwapPriceExceedsLimitPrice = 1008
    SwapPriceLowerThanLimitPrice = 1009
    ServiceUnitialized = 1010
    UnknownChainError = 1011
    InvalidNonceError = 1012
    PriceFailed = 1013
    UnknownError = 1099
    InsufficientBaseBalance = 1022
    InsufficientQuoteBalance = 1023
    SimulationError = 1024
    SwapRouteFetchError = 1025


class GatewayHttpClient:
    """
    An HTTP client for making requests to the gateway API.
    """

    _ghc_logger: Optional[HummingbotLogger] = None
    _shared_client: Optional[aiohttp.ClientSession] = None
    _base_url: str
    _use_ssl: bool

    __instance = None

    @staticmethod
    def get_instance(client_config_map: Optional["ClientConfigAdapter"] = None) -> "GatewayHttpClient":
        if GatewayHttpClient.__instance is None:
            GatewayHttpClient(client_config_map)
        return GatewayHttpClient.__instance

    def __init__(self, client_config_map: Optional["ClientConfigAdapter"] = None):
        if client_config_map is None:
            from hummingbot.client.hummingbot_application import HummingbotApplication
            client_config_map = HummingbotApplication.main_application().client_config_map
        api_host = client_config_map.gateway.gateway_api_host
        api_port = client_config_map.gateway.gateway_api_port
        use_ssl = client_config_map.gateway.gateway_use_ssl
        if GatewayHttpClient.__instance is None:
            protocol = "https" if use_ssl else "http"
            self._base_url = f"{protocol}://{api_host}:{api_port}"
            self._use_ssl = use_ssl
        self._client_config_map = client_config_map
        GatewayHttpClient.__instance = self

    @classmethod
    def logger(cls) -> HummingbotLogger:
        if cls._ghc_logger is None:
            cls._ghc_logger = logging.getLogger(__name__)
        return cls._ghc_logger

    @classmethod
    def _http_client(cls, client_config_map: "ClientConfigAdapter", re_init: bool = False) -> aiohttp.ClientSession:
        """
        :returns Shared client session instance
        """
        if cls._shared_client is None or re_init:
<<<<<<< HEAD
            cert_path = client_config_map.certs_path
            ssl_ctx = ssl.create_default_context(cafile=f"{cert_path}/ca_cert.pem")
            ssl_ctx.load_cert_chain(certfile=f"{cert_path}/client_cert.pem",
                                    keyfile=f"{cert_path}/client_key.pem",
                                    password=Security.secrets_manager.password.get_secret_value())
            conn = aiohttp.TCPConnector(ssl_context=ssl_ctx)
            # 添加trust_env=True，信任环境变量相关代理设置，only for local dev/tst
            cls._shared_client = aiohttp.ClientSession(connector=conn, trust_env=True)
=======
            use_ssl = getattr(client_config_map.gateway, "gateway_use_ssl", False)
            if use_ssl:
                # SSL connection with client certs
                cert_path = client_config_map.certs_path
                ssl_ctx = ssl.create_default_context(cafile=f"{cert_path}/ca_cert.pem")
                ssl_ctx.load_cert_chain(certfile=f"{cert_path}/client_cert.pem",
                                        keyfile=f"{cert_path}/client_key.pem",
                                        password=Security.secrets_manager.password.get_secret_value())
                conn = aiohttp.TCPConnector(ssl_context=ssl_ctx)
            else:
                # Non-SSL connection for development
                conn = aiohttp.TCPConnector(ssl=False)
            cls._shared_client = aiohttp.ClientSession(connector=conn)
>>>>>>> fb7094de
        return cls._shared_client

    @classmethod
    def reload_certs(cls, client_config_map: "ClientConfigAdapter"):
        """
        Re-initializes the aiohttp.ClientSession. This should be called whenever there is any updates to the
        Certificates used to secure a HTTPS connection to the Gateway service.
        """
        cls._http_client(client_config_map, re_init=True)

    @property
    def base_url(self) -> str:
        return self._base_url

    @base_url.setter
    def base_url(self, url: str):
        self._base_url = url

    def log_error_codes(self, resp: Dict[str, Any]):
        """
        If the API returns an error code, interpret the code, log a useful
        message to the user, then raise an exception.
        """
        error_code: Optional[int] = resp.get("errorCode") if isinstance(resp, dict) else None
        if error_code is not None:
            if error_code == GatewayError.Network.value:
                self.logger().network("Gateway had a network error. Make sure it is still able to communicate with the node.")
            elif error_code == GatewayError.RateLimit.value:
                self.logger().network("Gateway was unable to communicate with the node because of rate limiting.")
            elif error_code == GatewayError.OutOfGas.value:
                self.logger().network("There was an out of gas error. Adjust the gas limit in the gateway config.")
            elif error_code == GatewayError.TransactionGasPriceTooLow.value:
                self.logger().network("The gas price provided by gateway was too low to create a blockchain operation. Consider increasing the gas price.")
            elif error_code == GatewayError.LoadWallet.value:
                self.logger().network("Gateway failed to load your wallet. Try running 'gateway connect' with the correct wallet settings.")
            elif error_code == GatewayError.TokenNotSupported.value:
                self.logger().network("Gateway tried to use an unsupported token.")
            elif error_code == GatewayError.TradeFailed.value:
                self.logger().network("The trade on gateway has failed.")
            elif error_code == GatewayError.PriceFailed.value:
                self.logger().network("The price query on gateway has failed.")
            elif error_code == GatewayError.InvalidNonceError.value:
                self.logger().network("The nonce was invalid.")
            elif error_code == GatewayError.ServiceUnitialized.value:
                self.logger().network("Some values was uninitialized. Please contact dev@hummingbot.io ")
            elif error_code == GatewayError.SwapPriceExceedsLimitPrice.value:
                self.logger().network("The swap price is greater than your limit buy price. The market may be too volatile or your slippage rate is too low. Try adjusting the strategy's allowed slippage rate.")
            elif error_code == GatewayError.SwapPriceLowerThanLimitPrice.value:
                self.logger().network("The swap price is lower than your limit sell price. The market may be too volatile or your slippage rate is too low. Try adjusting the strategy's allowed slippage rate.")
            elif error_code == GatewayError.UnknownChainError.value:
                self.logger().network("An unknown chain error has occurred on gateway. Make sure your gateway settings are correct.")
            elif error_code == GatewayError.InsufficientBaseBalance.value:
                self.logger().network("Insufficient base token balance needed to execute the trade.")
            elif error_code == GatewayError.InsufficientQuoteBalance.value:
                self.logger().network("Insufficient quote token balance needed to execute the trade.")
            elif error_code == GatewayError.SimulationError.value:
                self.logger().network("Transaction simulation failed.")
            elif error_code == GatewayError.SwapRouteFetchError.value:
                self.logger().network("Failed to fetch swap route.")
            elif error_code == GatewayError.UnknownError.value:
                self.logger().network("An unknown error has occurred on gateway. Please send your logs to operations@hummingbot.org.")
            else:
                self.logger().network("An unknown error has occurred on gateway. Please send your logs to operations@hummingbot.org.")

    @staticmethod
    def is_timeout_error(e) -> bool:
        """
        It is hard to consistently return a timeout error from gateway
        because it uses many different libraries to communicate with the
        chains with their own idiosyncracies and they do not necessarilly
        return HTTP status code 504 when there is a timeout error. It is
        easier to rely on the presence of the word 'timeout' in the error.
        """
        error_string = str(e)
        if re.search('timeout', error_string, re.IGNORECASE):
            return True
        return False

    async def api_request(
        self,
        method: str,
        path_url: str,
        params: Dict[str, Any] = {},
        fail_silently: bool = False,
        use_body: bool = False,
    ) -> Optional[Union[Dict[str, Any], List[Dict[str, Any]]]]:
        """
        Sends an aiohttp request and waits for a response.
        :param method: The HTTP method, e.g. get or post
        :param path_url: The path url or the API end point
        :param params: A dictionary of required params for the end point
        :param fail_silently: used to determine if errors will be raise or silently ignored
        :param use_body: used to determine if the request should sent the parameters in the body or as query string
        :returns A response in json format.
        """
        url = f"{self.base_url}/{path_url}"
        client = self._http_client(self._client_config_map)

        parsed_response = {}
        try:
            if method == "get":
                if len(params) > 0:
                    if use_body:
                        response = await client.get(url, json=params)
                    else:
                        response = await client.get(url, params=params)
                else:
                    response = await client.get(url)
            elif method == "post":
                response = await client.post(url, json=params)
            elif method == 'put':
                response = await client.put(url, json=params)
            elif method == 'delete':
                response = await client.delete(url, json=params)
            else:
                raise ValueError(f"Unsupported request method {method}")
            if not fail_silently and response.status == 504:
                self.logger().network(f"The network call to {url} has timed out.")
            else:
                try:
                    parsed_response = await response.json()
                except ContentTypeError:
                    parsed_response = await response.text()
                if response.status != 200 and \
                   not fail_silently and \
                   not self.is_timeout_error(parsed_response):
                    self.log_error_codes(parsed_response)

                    if "error" in parsed_response:
                        raise ValueError(f"Error on {method.upper()} {url} Error: {parsed_response['error']}")
                    else:
                        raise ValueError(f"Error on {method.upper()} {url} Error: {parsed_response}")

        except Exception as e:
            if not fail_silently:
                if self.is_timeout_error(e):
                    self.logger().network(f"The network call to {url} has timed out.")
                else:
                    self.logger().network(
                        e,
                        exc_info=True,
                        app_warning_msg=f"Call to {url} failed. See logs for more details."
                    )
                raise e

        return parsed_response

    # ============================================
    # Gateway Status and Restart Methods
    # ============================================

    async def ping_gateway(self) -> bool:
        try:
            response: Dict[str, Any] = await self.api_request("get", "", fail_silently=True)
            return response["status"] == "ok"
        except Exception:
            return False

    async def get_gateway_status(self, fail_silently: bool = False) -> List[Dict[str, Any]]:
        """
        Calls the status endpoint on Gateway to know basic info about connected networks.
        """
        try:
            return await self.get_network_status(fail_silently=fail_silently)
        except Exception as e:
            self.logger().network(
                "Error fetching gateway status info",
                exc_info=True,
                app_warning_msg=str(e)
            )

    async def get_network_status(
        self,
        chain: str = None,
        network: str = None,
        fail_silently: bool = False
    ) -> Union[Dict[str, Any], List[Dict[str, Any]]]:
        req_data: Dict[str, str] = {}
        req_data["network"] = network
        return await self.api_request("get", f"chains/{chain}/status", req_data, fail_silently=fail_silently)

    async def update_config(self, namespace: str, path: str, value: Any) -> Dict[str, Any]:
        response = await self.api_request("post", "config/update", {
            "namespace": namespace,
            "path": path,
            "value": value,
        })
        self.logger().info("Detected change to Gateway config - restarting Gateway...", exc_info=False)
        await self.post_restart()
        return response

    async def post_restart(self):
        await self.api_request("post", "restart", fail_silently=False)

    # ============================================
    # Configuration Methods
    # ============================================

    async def get_configuration(self, namespace: str = None, fail_silently: bool = False) -> Dict[str, Any]:
        params = {"namespace": namespace} if namespace is not None else {}
        return await self.api_request("get", "config", params=params, fail_silently=fail_silently)

    async def get_connectors(self, fail_silently: bool = False) -> Dict[str, Any]:
        return await self.api_request("get", "config/connectors", fail_silently=fail_silently)

    async def get_chains(self, fail_silently: bool = False) -> Dict[str, Any]:
        return await self.api_request("get", "config/chains", fail_silently=fail_silently)

    async def get_namespaces(self, fail_silently: bool = False) -> Dict[str, Any]:
        return await self.api_request("get", "config/namespaces", fail_silently=fail_silently)

    # ============================================
    # Fetch Defaults
    # ============================================

    async def get_native_currency_symbol(self, chain: str, network: str) -> Optional[str]:
        """
        Get the native currency symbol for a chain and network from gateway config.

        :param chain: Blockchain chain (e.g., "ethereum", "bsc")
        :param network: Network name (e.g., "mainnet", "testnet")
        :return: Native currency symbol (e.g., "ETH", "BNB") or None if not found
        """
        try:
            # Use namespace approach for more reliable config access
            namespace = f"{chain}-{network}"
            network_config = await self.get_configuration(namespace)
            if network_config:
                return network_config.get("nativeCurrencySymbol")
        except Exception as e:
            self.logger().warning(f"Failed to get native currency symbol for {chain}-{network}: {e}")
        return None

    async def get_default_network_for_chain(self, chain: str) -> Optional[str]:
        """
        Get the default network for a chain from its configuration.

        :param chain: Chain name (e.g., "ethereum", "solana")
        :return: Default network name or None if not found
        """
        try:
            config = await self.get_configuration(chain)
            return config.get("defaultNetwork")
        except Exception as e:
            self.logger().warning(f"Failed to get default network for {chain}: {e}")
            return None

    async def get_default_wallet_for_chain(self, chain: str) -> Optional[str]:
        """
        Get the default wallet for a chain from its configuration.

        :param chain: Chain name (e.g., "ethereum", "solana")
        :return: Default wallet address or None if not found
        """
        try:
            # Get the configuration for the chain namespace (not chain-network)
            config = await self.get_configuration(chain)
            return config.get("defaultWallet")
        except Exception as e:
            self.logger().warning(f"Failed to get default wallet for {chain}: {e}")
            return None

    # ============================================
    # Wallet Methods
    # ============================================

    async def get_wallets(self, show_hardware: bool = True, fail_silently: bool = False) -> List[Dict[str, Any]]:
        params = {"showHardware": str(show_hardware).lower()}
        return await self.api_request("get", "wallet", params=params, fail_silently=fail_silently)

    async def add_wallet(
        self, chain: str, network: str = None, private_key: str = None, set_default: bool = True, **kwargs
    ) -> Dict[str, Any]:
        # Wallet only needs chain, privateKey, and setDefault
        request = {"chain": chain, "setDefault": set_default}
        if private_key:
            request["privateKey"] = private_key
        request.update(kwargs)
        return await self.api_request(method="post", path_url="wallet/add", params=request)

    async def add_hardware_wallet(
        self, chain: str, network: str = None, address: str = None, set_default: bool = True, **kwargs
    ) -> Dict[str, Any]:
        # Hardware wallet only needs chain, address, and setDefault
        request = {"chain": chain, "setDefault": set_default}
        if address:
            request["address"] = address
        request.update(kwargs)
        return await self.api_request(method="post", path_url="wallet/add-hardware", params=request)

    async def remove_wallet(
        self, chain: str, address: str
    ) -> Dict[str, Any]:
        return await self.api_request(method="delete", path_url="wallet/remove", params={"chain": chain, "address": address})

    async def set_default_wallet(self, chain: str, address: str) -> Dict[str, Any]:
        return await self.api_request(
            method="post",
            path_url="wallet/setDefault",
            params={"chain": chain, "address": address}
        )

    # ============================================
    # Balance and Allowance Methods
    # ============================================

    async def get_balances(
        self,
        chain: str,
        network: str,
        address: str,
        token_symbols: List[str],
        fail_silently: bool = False,
    ) -> Dict[str, Any]:
        if isinstance(token_symbols, list):
            token_symbols = [x for x in token_symbols if isinstance(x, str) and x.strip() != '']
            request_params = {
                "network": network,
                "address": address,
                "tokens": token_symbols,
            }
            return await self.api_request(
                method="post",
                path_url=f"chains/{chain}/balances",
                params=request_params,
                fail_silently=fail_silently,
            )
        else:
            return {}

    async def get_allowances(
        self,
        chain: str,
        network: str,
        address: str,
        token_symbols: List[str],
        spender: str,
        fail_silently: bool = False
    ) -> Dict[str, Any]:
        return await self.api_request("post", "chains/ethereum/allowances", {
            "network": network,
            "address": address,
            "tokens": token_symbols,
            "spender": spender
        }, fail_silently=fail_silently)

    async def approve_token(
        self,
        network: str,
        address: str,
        token: str,
        spender: str,
        amount: Optional[int] = None,
    ) -> Dict[str, Any]:
        request_payload: Dict[str, Any] = {
            "network": network,
            "address": address,
            "token": token,
            "spender": spender
        }
        if amount is not None:
            request_payload["amount"] = amount
        return await self.api_request(
            "post",
            "chains/ethereum/approve",
            request_payload
        )

    async def get_transaction_status(
        self,
        chain: str,
        network: str,
        transaction_hash: str,
        fail_silently: bool = False
    ) -> Dict[str, Any]:
        request = {
            "network": network,
            "signature": transaction_hash
        }
        return await self.api_request("post", f"chains/{chain}/poll", request, fail_silently=fail_silently)

    # ============================================
    # AMM and CLMM Methods
    # ============================================

    async def quote_swap(
        self,
        network: str,
        connector: str,
        base_asset: str,
        quote_asset: str,
        amount: Decimal,
        side: TradeType,
        slippage_pct: Optional[Decimal] = None,
        pool_address: Optional[str] = None,
        fail_silently: bool = False,
    ) -> Dict[str, Any]:
        if side not in [TradeType.BUY, TradeType.SELL]:
            raise ValueError("Only BUY and SELL prices are supported.")

        connector_type = get_connector_type(connector)

        request_payload = {
            "network": network,
            "baseToken": base_asset,
            "quoteToken": quote_asset,
            "amount": float(amount),
            "side": side.name
        }
        if slippage_pct is not None:
            request_payload["slippagePct"] = float(slippage_pct)
        if connector_type in (ConnectorType.CLMM, ConnectorType.AMM) and pool_address is not None:
            request_payload["poolAddress"] = pool_address

        return await self.api_request(
            "get",
            f"connectors/{connector}/quote-swap",
            request_payload,
            fail_silently=fail_silently
        )

    async def get_price(
        self,
        chain: str,
        network: str,
        connector: str,
        base_asset: str,
        quote_asset: str,
        amount: Decimal,
        side: TradeType,
        fail_silently: bool = False,
        pool_address: Optional[str] = None
    ) -> Dict[str, Any]:
        """
        Wrapper for quote_swap
        """
        try:
            response = await self.quote_swap(
                network=network,
                connector=connector,
                base_asset=base_asset,
                quote_asset=quote_asset,
                amount=amount,
                side=side,
                pool_address=pool_address
            )
            return response
        except Exception as e:
            if not fail_silently:
                raise
            return {
                "price": None,
                "error": str(e)
            }

    async def execute_swap(
        self,
        connector: str,
        base_asset: str,
        quote_asset: str,
        side: TradeType,
        amount: Decimal,
        slippage_pct: Optional[Decimal] = None,
        pool_address: Optional[str] = None,
        network: Optional[str] = None,
        wallet_address: Optional[str] = None,
    ) -> Dict[str, Any]:
        if side not in [TradeType.BUY, TradeType.SELL]:
            raise ValueError("Only BUY and SELL prices are supported.")

        request_payload: Dict[str, Any] = {
            "baseToken": base_asset,
            "quoteToken": quote_asset,
            "amount": float(amount),
            "side": side.name,
        }
        if slippage_pct is not None:
            request_payload["slippagePct"] = float(slippage_pct)
        if pool_address is not None:
            request_payload["poolAddress"] = pool_address
        if network is not None:
            request_payload["network"] = network
        if wallet_address is not None:
            request_payload["walletAddress"] = wallet_address
        return await self.api_request(
            "post",
            f"connectors/{connector}/execute-swap",
            request_payload
        )

    async def execute_quote(
        self,
        connector: str,
        quote_id: str,
        network: Optional[str] = None,
        wallet_address: Optional[str] = None,
    ) -> Dict[str, Any]:
        """
        Execute a previously obtained quote by its ID.

        :param connector: Connector name (e.g., 'jupiter/router')
        :param quote_id: ID of the quote to execute
        :param network: Optional blockchain network to use
        :param wallet_address: Optional wallet address that will execute the swap
        :return: Transaction details
        """
        request_payload: Dict[str, Any] = {
            "quoteId": quote_id,
        }
        if network is not None:
            request_payload["network"] = network
        if wallet_address is not None:
            request_payload["walletAddress"] = wallet_address

        return await self.api_request(
            "post",
            f"connectors/{connector}/execute-quote",
            request_payload
        )

    async def estimate_gas(
        self,
        chain: str,
        network: str,
    ) -> Dict[str, Any]:
        return await self.api_request("get", f"chains/{chain}/estimate-gas", {
            "network": network
        })

    # ============================================
    # AMM and CLMM Methods
    # ============================================

    async def pool_info(
        self,
        connector: str,
        network: str,
        pool_address: str,
        fail_silently: bool = False
    ) -> Dict[str, Any]:
        """
        Gets information about a AMM or CLMM pool
        """
        query_params = {
            "network": network,
            "poolAddress": pool_address
        }

        # Parse connector to get name and type
        # Format is always "raydium/amm" with the "/" included
        connector_name, connector_type = connector.split("/", 1)
        path = f"connectors/{connector_name}/{connector_type}/pool-info"

        return await self.api_request(
            "get",
            path,
            params=query_params,
            fail_silently=fail_silently,
        )

    async def clmm_position_info(
        self,
        connector: str,
        network: str,
        position_address: str,
        wallet_address: str,
        fail_silently: bool = False
    ) -> Dict[str, Any]:
        """
        Gets information about a concentrated liquidity position
        """
        query_params = {
            "network": network,
            "positionAddress": position_address,
            "walletAddress": wallet_address,
        }

        # Parse connector to get name and type
        # Format is always "raydium/clmm" with the "/" included
        connector_name, connector_type = connector.split("/", 1)
        path = f"connectors/{connector_name}/{connector_type}/position-info"

        return await self.api_request(
            "get",
            path,
            params=query_params,
            fail_silently=fail_silently,
        )

    async def amm_position_info(
        self,
        connector: str,
        network: str,
        wallet_address: str,
        pool_address: str,
        fail_silently: bool = False
    ) -> Dict[str, Any]:
        """
        Gets information about a AMM liquidity position
        """
        query_params = {
            "network": network,
            "walletAddress": wallet_address,
            "poolAddress": pool_address
        }

        # Parse connector to get name and type
        # Format is always "raydium/amm" with the "/" included
        connector_name, connector_type = connector.split("/", 1)
        path = f"connectors/{connector_name}/{connector_type}/position-info"

        return await self.api_request(
            "get",
            path,
            params=query_params,
            fail_silently=fail_silently,
        )

    async def clmm_open_position(
        self,
        connector: str,
        network: str,
        wallet_address: str,
        pool_address: str,
        lower_price: float,
        upper_price: float,
        base_token_amount: Optional[float] = None,
        quote_token_amount: Optional[float] = None,
        slippage_pct: Optional[float] = None,
        fail_silently: bool = False
    ) -> Dict[str, Any]:
        """
        Opens a new concentrated liquidity position
        """
        request_payload = {
            "network": network,
            "walletAddress": wallet_address,
            "poolAddress": pool_address,
            "lowerPrice": lower_price,
            "upperPrice": upper_price,
        }
        if base_token_amount is not None:
            request_payload["baseTokenAmount"] = base_token_amount
        if quote_token_amount is not None:
            request_payload["quoteTokenAmount"] = quote_token_amount
        if slippage_pct is not None:
            request_payload["slippagePct"] = slippage_pct

        # Parse connector to get name and type
        connector_name, connector_type = connector.split("/", 1)
        path = f"connectors/{connector_name}/{connector_type}/open-position"

        return await self.api_request(
            "post",
            path,
            request_payload,
            fail_silently=fail_silently,
        )

    async def clmm_close_position(
        self,
        connector: str,
        network: str,
        wallet_address: str,
        position_address: str,
        fail_silently: bool = False
    ) -> Dict[str, Any]:
        """
        Closes an existing concentrated liquidity position
        """
        request_payload = {
            "network": network,
            "walletAddress": wallet_address,
            "positionAddress": position_address,
        }

        # Parse connector to get name and type
        connector_name, connector_type = connector.split("/", 1)
        path = f"connectors/{connector_name}/{connector_type}/close-position"

        return await self.api_request(
            "post",
            path,
            request_payload,
            fail_silently=fail_silently,
        )

    async def clmm_add_liquidity(
        self,
        connector: str,
        network: str,
        wallet_address: str,
        position_address: str,
        base_token_amount: Optional[float] = None,
        quote_token_amount: Optional[float] = None,
        slippage_pct: Optional[float] = None,
        fail_silently: bool = False
    ) -> Dict[str, Any]:
        """
        Add liquidity to an existing concentrated liquidity position
        """
        request_payload = {
            "network": network,
            "walletAddress": wallet_address,
            "positionAddress": position_address,
        }
        if base_token_amount is not None:
            request_payload["baseTokenAmount"] = base_token_amount
        if quote_token_amount is not None:
            request_payload["quoteTokenAmount"] = quote_token_amount
        if slippage_pct is not None:
            request_payload["slippagePct"] = slippage_pct

        # Parse connector to get name and type
        connector_name, connector_type = connector.split("/", 1)
        path = f"connectors/{connector_name}/{connector_type}/add-liquidity"

        return await self.api_request(
            "post",
            path,
            request_payload,
            fail_silently=fail_silently,
        )

    async def clmm_remove_liquidity(
        self,
        connector: str,
        network: str,
        wallet_address: str,
        position_address: str,
        percentage: float,
        fail_silently: bool = False
    ) -> Dict[str, Any]:
        """
        Remove liquidity from a concentrated liquidity position
        """
        request_payload = {
            "network": network,
            "walletAddress": wallet_address,
            "positionAddress": position_address,
            "percentageToRemove": percentage,
        }

        # Parse connector to get name and type
        connector_name, connector_type = connector.split("/", 1)
        path = f"connectors/{connector_name}/{connector_type}/remove-liquidity"

        return await self.api_request(
            "post",
            path,
            request_payload,
            fail_silently=fail_silently,
        )

    async def clmm_collect_fees(
        self,
        connector: str,
        network: str,
        wallet_address: str,
        position_address: str,
        fail_silently: bool = False
    ) -> Dict[str, Any]:
        """
        Collect accumulated fees from a concentrated liquidity position
        """
        request_payload = {
            "network": network,
            "walletAddress": wallet_address,
            "positionAddress": position_address,
        }

        # Parse connector to get name and type
        connector_name, connector_type = connector.split("/", 1)
        path = f"connectors/{connector_name}/{connector_type}/collect-fees"

        return await self.api_request(
            "post",
            path,
            request_payload,
            fail_silently=fail_silently,
        )

    async def clmm_positions_owned(
        self,
        connector: str,
        network: str,
        wallet_address: str,
        pool_address: Optional[str] = None,
        fail_silently: bool = False
    ) -> Dict[str, Any]:
        """
        Get all CLMM positions owned by a wallet, optionally filtered by pool
        """
        query_params = {
            "network": network,
            "walletAddress": wallet_address,
        }
        if pool_address:
            query_params["poolAddress"] = pool_address

        # Parse connector to get name and type
        connector_name, connector_type = connector.split("/", 1)
        path = f"connectors/{connector_name}/{connector_type}/positions-owned"

        return await self.api_request(
            "get",
            path,
            params=query_params,
            fail_silently=fail_silently,
        )

    async def amm_quote_liquidity(
        self,
        connector: str,
        network: str,
        pool_address: str,
        base_token_amount: float,
        quote_token_amount: float,
        slippage_pct: Optional[float] = None,
        fail_silently: bool = False
    ) -> Dict[str, Any]:
        """
        Quote the required token amounts for adding liquidity to an AMM pool
        """
        query_params = {
            "network": network,
            "poolAddress": pool_address,
            "baseTokenAmount": base_token_amount,
            "quoteTokenAmount": quote_token_amount,
        }
        if slippage_pct is not None:
            query_params["slippagePct"] = slippage_pct

        # Parse connector to get name and type
        connector_name, connector_type = connector.split("/", 1)
        path = f"connectors/{connector_name}/{connector_type}/quote-liquidity"

        return await self.api_request(
            "get",
            path,
            params=query_params,
            fail_silently=fail_silently,
        )

    async def clmm_quote_position(
        self,
        connector: str,
        network: str,
        pool_address: str,
        lower_price: float,
        upper_price: float,
        base_token_amount: Optional[float] = None,
        quote_token_amount: Optional[float] = None,
        slippage_pct: Optional[float] = None,
        fail_silently: bool = False
    ) -> Dict[str, Any]:
        """
        Quote the required token amounts for opening a CLMM position
        """
        query_params = {
            "network": network,
            "poolAddress": pool_address,
            "lowerPrice": lower_price,
            "upperPrice": upper_price,
        }
        if base_token_amount is not None:
            query_params["baseTokenAmount"] = base_token_amount
        if quote_token_amount is not None:
            query_params["quoteTokenAmount"] = quote_token_amount
        if slippage_pct is not None:
            query_params["slippagePct"] = slippage_pct

        # Parse connector to get name and type
        connector_name, connector_type = connector.split("/", 1)
        path = f"connectors/{connector_name}/{connector_type}/quote-position"

        return await self.api_request(
            "get",
            path,
            params=query_params,
            fail_silently=fail_silently,
        )

    async def amm_add_liquidity(
        self,
        connector: str,
        network: str,
        wallet_address: str,
        pool_address: str,
        base_token_amount: float,
        quote_token_amount: float,
        slippage_pct: Optional[float] = None,
        fail_silently: bool = False
    ) -> Dict[str, Any]:
        """
        Add liquidity to an AMM liquidity position
        """
        request_payload = {
            "network": network,
            "walletAddress": wallet_address,
            "poolAddress": pool_address,
            "baseTokenAmount": base_token_amount,
            "quoteTokenAmount": quote_token_amount,
        }
        if slippage_pct is not None:
            request_payload["slippagePct"] = slippage_pct

        # Parse connector to get name and type
        connector_name, connector_type = connector.split("/", 1)
        path = f"connectors/{connector_name}/{connector_type}/add-liquidity"

        return await self.api_request(
            "post",
            path,
            request_payload,
            fail_silently=fail_silently,
        )

    async def amm_remove_liquidity(
        self,
        connector: str,
        network: str,
        wallet_address: str,
        pool_address: str,
        percentage: float,
        fail_silently: bool = False
    ) -> Dict[str, Any]:
        """
        Closes an existing AMM liquidity position
        """
        request_payload = {
            "network": network,
            "walletAddress": wallet_address,
            "poolAddress": pool_address,
            "percentageToRemove": percentage,
        }

        # Parse connector to get name and type
        connector_name, connector_type = connector.split("/", 1)
        path = f"connectors/{connector_name}/{connector_type}/remove-liquidity"

        return await self.api_request(
            "post",
            path,
            request_payload,
            fail_silently=fail_silently,
        )

    # ============================================
    # Token Methods
    # ============================================

    async def get_tokens(
        self,
        chain: str,
        network: str,
        search: Optional[str] = None
    ) -> Union[List[Dict[str, Any]], Dict[str, Any]]:
        """Get available tokens for a specific chain and network."""
        params = {"chain": chain, "network": network}
        if search:
            params["search"] = search

        response = await self.api_request(
            "get",
            "tokens",
            params=params
        )
        return response

    async def get_token(
        self,
        symbol_or_address: str,
        chain: str,
        network: str,
        fail_silently: bool = False
    ) -> Dict[str, Any]:
        """Get details for a specific token by symbol or address."""
        params = {"chain": chain, "network": network}
        try:
            response = await self.api_request(
                "get",
                f"tokens/{symbol_or_address}",
                params=params,
                fail_silently=fail_silently
            )
            return response
        except Exception as e:
            return {"error": f"Token '{symbol_or_address}' not found on {chain}/{network}: {str(e)}"}

    async def add_token(
        self,
        chain: str,
        network: str,
        token_data: Dict[str, Any]
    ) -> Dict[str, Any]:
        """Add a new token to the gateway."""
        return await self.api_request(
            "post",
            "tokens",
            params={
                "chain": chain,
                "network": network,
                "token": token_data
            }
        )

    async def remove_token(
        self,
        address: str,
        chain: str,
        network: str
    ) -> Dict[str, Any]:
        """Remove a token from the gateway."""
        return await self.api_request(
            "delete",
            f"tokens/{address}",
            params={
                "chain": chain,
                "network": network
            }
        )

    # ============================================
    # Pool Methods
    # ============================================

    async def get_pool(
        self,
        trading_pair: str,
        connector: str,
        network: str,
        type: str = "amm"
    ) -> Dict[str, Any]:
        """
        Get pool information for a specific trading pair.

        :param trading_pair: Trading pair (e.g., "SOL-USDC")
        :param connector: Connector name (e.g., "raydium")
        :param network: Network name (e.g., "mainnet-beta")
        :param type: Pool type ("amm" or "clmm"), defaults to "amm"
        :return: Pool information including address
        """
        params = {
            "connector": connector,
            "network": network,
            "type": type
        }

        response = await self.api_request("get", f"pools/{trading_pair}", params=params)
        return response

    async def add_pool(
        self,
        connector: str,
        network: str,
        pool_data: Dict[str, Any]
    ) -> Dict[str, Any]:
        """
        Add a new pool to tracking.

        :param connector: Connector name
        :param network: Network name
        :param pool_data: Pool configuration data
        :return: Response with status
        """
        params = {
            "connector": connector,
            "network": network,
            **pool_data
        }
        return await self.api_request("post", "pools", params=params)

    async def remove_pool(
        self,
        address: str,
        connector: str,
        network: str,
        pool_type: str = "amm"
    ) -> Dict[str, Any]:
        """
        Remove a pool from tracking.

        :param address: Pool address to remove
        :param connector: Connector name
        :param network: Network name
        :param pool_type: Pool type (amm or clmm)
        :return: Response with status
        """
        params = {
            "connector": connector,
            "network": network,
            "type": pool_type
        }
        return await self.api_request("delete", f"pools/{address}", params=params)

    # ============================================
    # Gateway Command Utils - API Functions
    # ============================================

    async def get_default_wallet(
        self,
        chain: str
    ) -> Tuple[Optional[str], Optional[str]]:
        """
        Get default wallet for a chain.

        :param chain: Chain name
        :return: Tuple of (wallet_address, error_message)
        """
        wallet_address = await self.get_default_wallet_for_chain(chain)
        if not wallet_address:
            return None, f"No default wallet found for {chain}. Please add one with 'gateway connect {chain}'"

        # Check if wallet address is a placeholder
        if "wallet-address" in wallet_address.lower():
            return None, f"{chain} wallet not configured (found placeholder: {wallet_address}). Please add a real wallet with: gateway connect {chain}"

        return wallet_address, None

    async def get_connector_config(
        self,
        connector: str
    ) -> Dict:
        """
        Get connector configuration.

        :param connector: Connector name (with or without type suffix)
        :return: Configuration dictionary
        """
        try:
            # Use base connector name for config (strip type suffix)
            base_connector = connector.split("/")[0] if "/" in connector else connector
            return await self.get_configuration(namespace=base_connector)
        except Exception:
            return {}

    async def get_connector_chain_network(
        self,
        connector: str
    ) -> Tuple[Optional[str], Optional[str], Optional[str]]:
        """
        Get chain and default network for a connector.

        :param connector: Connector name in format 'name/type' (e.g., 'uniswap/amm')
        :return: Tuple of (chain, network, error_message)
        """
        # Parse connector format
        connector_parts = connector.split('/')
        if len(connector_parts) != 2:
            return None, None, "Invalid connector format. Use format like 'uniswap/amm' or 'jupiter/router'"

        connector_name = connector_parts[0]

        # Get all connectors to find chain info
        try:
            connectors_resp = await self.get_connectors()
            if "error" in connectors_resp:
                return None, None, f"Error getting connectors: {connectors_resp['error']}"

            # Find the connector info
            connector_info = None
            for conn in connectors_resp.get("connectors", []):
                if conn.get("name") == connector_name:
                    connector_info = conn
                    break

            if not connector_info:
                return None, None, f"Connector '{connector_name}' not found"

            # Get chain from connector info
            chain = connector_info.get("chain")
            if not chain:
                return None, None, f"Could not determine chain for connector '{connector_name}'"

            # Get default network for the chain
            network = await self.get_default_network_for_chain(chain)
            if not network:
                return None, None, f"Could not get default network for chain '{chain}'"

            return chain, network, None

        except Exception as e:
            return None, None, f"Error getting connector info: {str(e)}"

    async def get_available_tokens(
        self,
        chain: str,
        network: str
    ) -> List[Dict[str, Any]]:
        """
        Get list of available tokens with full information.

        :param chain: Chain name
        :param network: Network name
        :return: List of Token objects containing symbol, address, decimals, and name
        """
        try:
            tokens_resp = await self.get_tokens(chain, network)
            tokens = tokens_resp.get("tokens", [])
            # Return the full token objects
            return tokens
        except Exception:
            return []

    async def get_available_networks_for_chain(
        self,
        chain: str
    ) -> List[str]:
        """
        Get list of available networks for a specific chain.

        :param chain: Chain name (e.g., "ethereum", "solana")
        :return: List of network names available for the chain
        """
        try:
            # Get chain configuration
            chains_resp = await self.get_chains()
            if not chains_resp or "chains" not in chains_resp:
                return []

            # Find the specific chain
            for chain_info in chains_resp["chains"]:
                if chain_info.get("chain", "").lower() == chain.lower():
                    # Get networks from the chain config
                    networks = chain_info.get("networks", [])
                    return networks

            return []
        except Exception:
            return []

    async def validate_tokens(
        self,
        chain: str,
        network: str,
        token_symbols: List[str]
    ) -> Tuple[List[str], List[str]]:
        """
        Validate that tokens exist in the available token list.

        :param chain: Chain name
        :param network: Network name
        :param token_symbols: List of token symbols to validate
        :return: Tuple of (valid_tokens, invalid_tokens)
        """
        if not token_symbols:
            return [], []

        # Get available tokens
        available_tokens = await self.get_available_tokens(chain, network)
        available_symbols = {token["symbol"].upper() for token in available_tokens}

        # Check which tokens are valid/invalid
        valid_tokens = []
        invalid_tokens = []

        for token in token_symbols:
            token_upper = token.upper()
            if token_upper in available_symbols:
                valid_tokens.append(token_upper)
            else:
                invalid_tokens.append(token)

        return valid_tokens, invalid_tokens

    async def get_wallet_balances(
        self,
        chain: str,
        network: str,
        wallet_address: str,
        tokens_to_check: List[str],
        native_token: str
    ) -> Dict[str, float]:
        """
        Get wallet balances for specified tokens.

        :param chain: Chain name
        :param network: Network name
        :param wallet_address: Wallet address
        :param tokens_to_check: List of tokens to check
        :param native_token: Native token symbol (e.g., ETH, SOL)
        :return: Dictionary of token balances
        """
        # Ensure native token is in the list
        if native_token not in tokens_to_check:
            tokens_to_check = tokens_to_check + [native_token]

        # Fetch balances
        try:
            balances_resp = await self.get_balances(
                chain, network, wallet_address, tokens_to_check
            )
            balances = balances_resp.get("balances", {})

            # Convert to float
            balance_dict = {}
            for token in tokens_to_check:
                balance = float(balances.get(token, 0))
                balance_dict[token] = balance

            return balance_dict

        except Exception:
            return {}

    async def estimate_transaction_fee(
        self,
        chain: str,
        network: str,
        transaction_type: str = "swap"
    ) -> Dict[str, Any]:
        """
        Estimate transaction fee using gateway's estimate-gas endpoint.

        :param chain: Chain name (e.g., "ethereum", "solana")
        :param network: Network name
        :param transaction_type: Type of transaction ("swap" or "approve")
        :return: Dictionary with fee estimation details
        """
        try:
            # Get gas estimation from gateway
            gas_resp = await self.estimate_gas(chain, network)

            # Extract fee info directly from response
            fee_per_unit = gas_resp.get("feePerComputeUnit", 0)
            denomination = gas_resp.get("denomination", "")
            compute_units = gas_resp.get("computeUnits", 0)
            fee_in_native = gas_resp.get("fee", 0)  # Use the fee directly from response
            native_token = gas_resp.get("feeAsset", chain.upper())  # Use feeAsset from response

            return {
                "success": True,
                "fee_per_unit": fee_per_unit,
                "estimated_units": compute_units,
                "denomination": denomination,
                "fee_in_native": fee_in_native,
                "native_token": native_token
            }

        except Exception as e:
            return {
                "success": False,
                "error": str(e),
                "fee_per_unit": 0,
                "estimated_units": 0,
                "denomination": "units",
                "fee_in_native": 0,
                "native_token": chain.upper()
            }<|MERGE_RESOLUTION|>--- conflicted
+++ resolved
@@ -86,16 +86,6 @@
         :returns Shared client session instance
         """
         if cls._shared_client is None or re_init:
-<<<<<<< HEAD
-            cert_path = client_config_map.certs_path
-            ssl_ctx = ssl.create_default_context(cafile=f"{cert_path}/ca_cert.pem")
-            ssl_ctx.load_cert_chain(certfile=f"{cert_path}/client_cert.pem",
-                                    keyfile=f"{cert_path}/client_key.pem",
-                                    password=Security.secrets_manager.password.get_secret_value())
-            conn = aiohttp.TCPConnector(ssl_context=ssl_ctx)
-            # 添加trust_env=True，信任环境变量相关代理设置，only for local dev/tst
-            cls._shared_client = aiohttp.ClientSession(connector=conn, trust_env=True)
-=======
             use_ssl = getattr(client_config_map.gateway, "gateway_use_ssl", False)
             if use_ssl:
                 # SSL connection with client certs
@@ -109,7 +99,6 @@
                 # Non-SSL connection for development
                 conn = aiohttp.TCPConnector(ssl=False)
             cls._shared_client = aiohttp.ClientSession(connector=conn)
->>>>>>> fb7094de
         return cls._shared_client
 
     @classmethod
