import {
  BigNumber,
  Contract,
  providers,
  Transaction,
  utils,
  Wallet,
} from 'ethers';
import axios from 'axios';
// import fs from 'fs/promises';
import { promises as fs } from 'fs';
import { TokenListType, TokenValue, walletPath } from './base';
import { EVMNonceManager } from './evm.nonce';
import NodeCache from 'node-cache';
import { EvmTxStorage } from './evm.tx-storage';
import fse from 'fs-extra';
import { ConfigManagerCertPassphrase } from './config-manager-cert-passphrase';
import { logger } from './logger';
import { ReferenceCountingCloseable } from './refcounting-closeable';

// information about an Ethereum token
export interface TokenInfo {
  chainId: number;
  address: string;
  name: string;
  symbol: string;
  decimals: number;
}

export type NewBlockHandler = (bn: number) => void;

export type NewDebugMsgHandler = (msg: any) => void;

export class EthereumBase {
  private _provider;
  protected tokenList: TokenInfo[] = [];
  private _tokenMap: Record<string, TokenInfo> = {};
  // there are async values set in the constructor
  private _ready: boolean = false;
  private _initializing: boolean = false;
  private _initPromise: Promise<void> = Promise.resolve();

  public chainName;
  public chainId;
  public rpcUrl;
  public gasPriceConstant;
  private _gasLimit;
  public tokenListSource: string;
  public tokenListType: TokenListType;
  public cache: NodeCache;
<<<<<<< HEAD
  public _nonceManager: EVMNonceManager;
  private _txStorage: EvmTxStorage;
=======
  private readonly _refCountingHandle: string;
  private readonly _nonceManager: EVMNonceManager;
  private readonly _txStorage: EvmTxStorage;
>>>>>>> 79d61132

  constructor(
    chainName: string,
    chainId: number,
    rpcUrl: string,
    tokenListSource: string,
    tokenListType: TokenListType,
    gasPriceConstant: number,
<<<<<<< HEAD
    gasLimit: number,
=======
>>>>>>> 79d61132
    nonceDbPath: string,
    transactionDbPath: string
  ) {
    this._provider = new providers.StaticJsonRpcProvider(rpcUrl);
    this.chainName = chainName;
    this.chainId = chainId;
    this.rpcUrl = rpcUrl;
    this.gasPriceConstant = gasPriceConstant;
    this.tokenListSource = tokenListSource;
    this.tokenListType = tokenListType;
<<<<<<< HEAD
    this._nonceManager = new EVMNonceManager(chainName, chainId, nonceDbPath);
    this.cache = new NodeCache({ stdTTL: 3600 }); // set default cache ttl to 1hr
    this._txStorage = EvmTxStorage.getInstance(transactionDbPath);
    this._gasLimit = gasLimit;
=======

    this._refCountingHandle = ReferenceCountingCloseable.createHandle();
    this._nonceManager = new EVMNonceManager(chainName, chainId, nonceDbPath);
    this._nonceManager.declareOwnership(this._refCountingHandle);
    this.cache = new NodeCache({ stdTTL: 3600 }); // set default cache ttl to 1hr
    this._txStorage = EvmTxStorage.getInstance(
      transactionDbPath,
      this._refCountingHandle
    );
>>>>>>> 79d61132
  }

  ready(): boolean {
    return this._ready;
  }

  public get provider() {
    return this._provider;
  }

  public get gasLimit() {
    return this._gasLimit;
  }

  public events() {
    this._provider._events.map(function (event) {
      return [event.tag];
    });
  }

  public onNewBlock(func: NewBlockHandler) {
    this._provider.on('block', func);
  }

  public onDebugMessage(func: NewDebugMsgHandler) {
    this._provider.on('debug', func);
  }

  async init(): Promise<void> {
    if (!this.ready() && !this._initializing) {
      this._initializing = true;
      await this._nonceManager.init(this.provider);

      this._initPromise = this.loadTokens(
        this.tokenListSource,
        this.tokenListType
      ).then(() => {
        this._ready = true;
        this._initializing = false;
      });
    }
    return this._initPromise;
  }

  async loadTokens(
    tokenListSource: string,
    tokenListType: TokenListType
  ): Promise<void> {
    this.tokenList = await this.getTokenList(tokenListSource, tokenListType);
    if (this.tokenList) {
      this.tokenList.forEach(
        (token: TokenInfo) => (this._tokenMap[token.symbol] = token)
      );
    }
  }

  // returns a Tokens for a given list source and list type
  async getTokenList(
    tokenListSource: string,
    tokenListType: TokenListType
  ): Promise<TokenInfo[]> {
    let tokens;
    if (tokenListType === 'URL') {
      ({
        data: { tokens },
      } = await axios.get(tokenListSource));
    } else {
      ({ tokens } = JSON.parse(await fs.readFile(tokenListSource, 'utf8')));
    }
    return tokens;
  }

  public get nonceManager() {
    return this._nonceManager;
  }

  public get txStorage(): EvmTxStorage {
    return this._txStorage;
  }

  // ethereum token lists are large. instead of reloading each time with
  // getTokenList, we can read the stored tokenList value from when the
  // object was initiated.
  public get storedTokenList(): TokenInfo[] {
    return this.tokenList;
  }

  // return the Token object for a symbol
  getTokenForSymbol(symbol: string): TokenInfo | null {
    return this._tokenMap[symbol] ? this._tokenMap[symbol] : null;
  }

  getWalletFromPrivateKey(privateKey: string): Wallet {
    return new Wallet(privateKey, this._provider);
  }
  // returns Wallet for an address
  // TODO: Abstract-away into base.ts
  async getWallet(address: string): Promise<Wallet> {
    const path = `${walletPath}/${this.chainName}`;

    const encryptedPrivateKey: string = await fse.readFile(
      `${path}/${address}.json`,
      'utf8'
    );

    const passphrase = ConfigManagerCertPassphrase.readPassphrase();
    if (!passphrase) {
      throw new Error('missing passphrase');
    }
    return await this.decrypt(encryptedPrivateKey, passphrase);
  }

  encrypt(privateKey: string, password: string): Promise<string> {
    const wallet = this.getWalletFromPrivateKey(privateKey);
    return wallet.encrypt(password);
  }

  async decrypt(
    encryptedPrivateKey: string,
    password: string
  ): Promise<Wallet> {
    const wallet = await Wallet.fromEncryptedJson(
      encryptedPrivateKey,
      password
    );
    return wallet.connect(this._provider);
  }

  // returns the Native balance, convert BigNumber to string
  async getNativeBalance(wallet: Wallet): Promise<TokenValue> {
    const balance = await wallet.getBalance();
    return { value: balance, decimals: 18 };
  }

  // returns the balance for an ERC-20 token
  async getERC20Balance(
    contract: Contract,
    wallet: Wallet,
    decimals: number
  ): Promise<TokenValue> {
    logger.info('Requesting balance for owner ' + wallet.address + '.');
    const balance: BigNumber = await contract.balanceOf(wallet.address);
    logger.info(
      `Raw balance of ${contract.address} for ` +
        `${wallet.address}: ${balance.toString()}`
    );
    return { value: balance, decimals: decimals };
  }

  // returns the allowance for an ERC-20 token
  async getERC20Allowance(
    contract: Contract,
    wallet: Wallet,
    spender: string,
    decimals: number
  ): Promise<TokenValue> {
    logger.info(
      'Requesting spender ' +
        spender +
        ' allowance for owner ' +
        wallet.address +
        '.'
    );
    const allowance = await contract.allowance(wallet.address, spender);
    logger.info(allowance);
    return { value: allowance, decimals: decimals };
  }

  // returns an ethereum TransactionResponse for a txHash.
  async getTransaction(txHash: string): Promise<providers.TransactionResponse> {
    return this._provider.getTransaction(txHash);
  }

  // caches transaction receipt once they arrive
  cacheTransactionReceipt(tx: providers.TransactionReceipt) {
    this.cache.set(tx.transactionHash, tx); // transaction hash is used as cache key since it is unique enough
  }

  // returns an ethereum TransactionReceipt for a txHash if the transaction has been mined.
  async getTransactionReceipt(
    txHash: string
  ): Promise<providers.TransactionReceipt | null> {
    if (this.cache.keys().includes(txHash)) {
      // If it's in the cache, return the value in cache, whether it's null or not
      return this.cache.get(txHash) as providers.TransactionReceipt;
    } else {
      // If it's not in the cache,
      const fetchedTxReceipt = await this._provider.getTransactionReceipt(
        txHash
      );

      this.cache.set(txHash, fetchedTxReceipt); // Cache the fetched receipt, whether it's null or not

      if (!fetchedTxReceipt) {
        this._provider.once(txHash, this.cacheTransactionReceipt.bind(this));
      }

      return fetchedTxReceipt;
    }
  }

  // adds allowance by spender to transfer the given amount of Token
  async approveERC20(
    contract: Contract,
    wallet: Wallet,
    spender: string,
    amount: BigNumber,
    nonce?: number,
    maxFeePerGas?: BigNumber,
    maxPriorityFeePerGas?: BigNumber,
    gasPrice?: number
  ): Promise<Transaction> {
    logger.info(
      'Calling approve method called for spender ' +
        spender +
        ' requesting allowance ' +
        amount.toString() +
        ' from owner ' +
        wallet.address +
        '.'
    );
    if (!nonce) {
      nonce = await this.nonceManager.getNonce(wallet.address);
    }
    const params: any = {
      gasLimit: '100000',
      nonce: nonce,
    };
    if (maxFeePerGas || maxPriorityFeePerGas) {
      params.maxFeePerGas = maxFeePerGas;
      params.maxPriorityFeePerGas = maxPriorityFeePerGas;
    } else if (gasPrice) {
      params.gasPrice = (gasPrice * 1e9).toFixed(0);
    }
    const response = await contract.approve(spender, amount, params);
    logger.info(response);
    await this.nonceManager.commitNonce(wallet.address, nonce);
    return response;
  }

  public getTokenBySymbol(tokenSymbol: string): TokenInfo | undefined {
    return this.tokenList.find(
      (token: TokenInfo) =>
        token.symbol.toUpperCase() === tokenSymbol.toUpperCase()
    );
  }

  // returns the current block number
  async getCurrentBlockNumber(): Promise<number> {
    return this._provider.getBlockNumber();
  }

  // cancel transaction
  async cancelTxWithGasPrice(
    wallet: Wallet,
    nonce: number,
    gasPrice: number
  ): Promise<Transaction> {
    const tx = {
      from: wallet.address,
      to: wallet.address,
      value: utils.parseEther('0'),
      nonce: nonce,
      gasPrice: (gasPrice * 1e9).toFixed(0),
    };
    const response = await wallet.sendTransaction(tx);
    await this.nonceManager.commitNonce(wallet.address, nonce);
    logger.info(response);

    return response;
  }

  async close() {
    await this._nonceManager.close(this._refCountingHandle);
    await this._txStorage.close(this._refCountingHandle);
  }
}<|MERGE_RESOLUTION|>--- conflicted
+++ resolved
@@ -48,14 +48,9 @@
   public tokenListSource: string;
   public tokenListType: TokenListType;
   public cache: NodeCache;
-<<<<<<< HEAD
-  public _nonceManager: EVMNonceManager;
-  private _txStorage: EvmTxStorage;
-=======
   private readonly _refCountingHandle: string;
   private readonly _nonceManager: EVMNonceManager;
   private readonly _txStorage: EvmTxStorage;
->>>>>>> 79d61132
 
   constructor(
     chainName: string,
@@ -64,10 +59,7 @@
     tokenListSource: string,
     tokenListType: TokenListType,
     gasPriceConstant: number,
-<<<<<<< HEAD
     gasLimit: number,
-=======
->>>>>>> 79d61132
     nonceDbPath: string,
     transactionDbPath: string
   ) {
@@ -78,22 +70,16 @@
     this.gasPriceConstant = gasPriceConstant;
     this.tokenListSource = tokenListSource;
     this.tokenListType = tokenListType;
-<<<<<<< HEAD
-    this._nonceManager = new EVMNonceManager(chainName, chainId, nonceDbPath);
-    this.cache = new NodeCache({ stdTTL: 3600 }); // set default cache ttl to 1hr
-    this._txStorage = EvmTxStorage.getInstance(transactionDbPath);
-    this._gasLimit = gasLimit;
-=======
 
     this._refCountingHandle = ReferenceCountingCloseable.createHandle();
     this._nonceManager = new EVMNonceManager(chainName, chainId, nonceDbPath);
     this._nonceManager.declareOwnership(this._refCountingHandle);
     this.cache = new NodeCache({ stdTTL: 3600 }); // set default cache ttl to 1hr
+    this._gasLimit = gasLimit;
     this._txStorage = EvmTxStorage.getInstance(
       transactionDbPath,
       this._refCountingHandle
     );
->>>>>>> 79d61132
   }
 
   ready(): boolean {
