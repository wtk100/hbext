import {
  Contract,
  Transaction,
  Wallet,
  ContractInterface,
  BigNumber,
  ethers,
} from 'ethers';
import { EthereumBase } from './ethereum-base';
import { Provider } from '@ethersproject/abstract-provider';
import { CurrencyAmount, Token, Trade as TradeUniswap } from '@uniswap/sdk';
import { Trade } from '@uniswap/router-sdk';
import { Trade as UniswapV3Trade } from '@uniswap/v3-sdk';
import {
  TradeType,
  Currency,
  CurrencyAmount as UniswapCoreCurrencyAmount,
  Token as UniswapCoreToken,
  Fraction as UniswapFraction,
} from '@uniswap/sdk-core';
import {
  Token as TokenPangolin,
  CurrencyAmount as CurrencyAmountPangolin,
  Trade as TradePangolin,
  Fraction as PangolinFraction,
} from '@pangolindex/sdk';
import {
  Trade as SushiswapTrade,
  Token as SushiToken,
  CurrencyAmount as sushiCurrencyAmount,
  TradeType as SushiTradeType,
  Currency as SushiCurrency,
  Fraction as SushiFraction,
} from '@sushiswap/sdk';
import {
  Token as TokenTraderjoe,
  CurrencyAmount as CurrencyAmountTraderjoe,
  Trade as TradeTraderjoe,
  Fraction as TraderjoeFraction,
} from '@traderjoe-xyz/sdk';

export type Tokenish =
  | Token
  | TokenPangolin
  | TokenTraderjoe
  | UniswapCoreToken
  | SushiToken;
export type UniswapishTrade =
  | Trade<Currency, Currency, TradeType>
  | TradePangolin
  | TradeTraderjoe
  | SushiswapTrade<
      SushiToken,
      SushiToken,
      SushiTradeType.EXACT_INPUT | SushiTradeType.EXACT_OUTPUT
    >
<<<<<<< HEAD
  | TradeUniswap
  | Trade<Currency, Currency, TradeType>;
=======
  | UniswapV3Trade<Currency, UniswapCoreToken, TradeType>;
>>>>>>> ea84d2b9
export type UniswapishAmount =
  | CurrencyAmount
  | CurrencyAmountPangolin
  | UniswapCoreCurrencyAmount<Currency>
  | CurrencyAmountTraderjoe
  | sushiCurrencyAmount<SushiCurrency | SushiToken>;
export type Fractionish =
  | UniswapFraction
  | PangolinFraction
  | TraderjoeFraction
  | SushiFraction;

export interface ExpectedTrade {
  trade: UniswapishTrade;
  expectedAmount: UniswapishAmount;
}

export interface PositionInfo {
  token0: string | undefined;
  token1: string | undefined;
  fee: string | undefined;
  lowerPrice: string;
  upperPrice: string;
  amount0: string;
  amount1: string;
  unclaimedToken0: string;
  unclaimedToken1: string;
}

export interface Uniswapish {
  /**
   * Router address.
   */
  router: string;

  /**
   * Router smart contract ABI.
   */
  routerAbi: ContractInterface;

  /**
   * Interface for decoding transaction logs
   */
  abiDecoder?: any;

  /**
   * Default gas limit for swap transactions.
   */
  gasLimit: number;

  /**
   * Default time-to-live for swap transactions, in seconds.
   */
  ttl: number;

  init(): Promise<void>;

  ready(): boolean;

  /**
   * Given a token's address, return the connector's native representation of
   * the token.
   *
   * @param address Token address
   */
  getTokenByAddress(address: string): Tokenish;

  /**
   * Given the amount of `baseToken` to put into a transaction, calculate the
   * amount of `quoteToken` that can be expected from the transaction.
   *
   * This is typically used for calculating token sell prices.
   *
   * @param baseToken Token input for the transaction
   * @param quoteToken Output from the transaction
   * @param amount Amount of `baseToken` to put into the transaction
   */
  estimateSellTrade(
    baseToken: Tokenish,
    quoteToken: Tokenish,
    amount: BigNumber,
    allowedSlippage?: string
  ): Promise<ExpectedTrade>;

  /**
   * Given the amount of `baseToken` desired to acquire from a transaction,
   * calculate the amount of `quoteToken` needed for the transaction.
   *
   * This is typically used for calculating token buy prices.
   *
   * @param quoteToken Token input for the transaction
   * @param baseToken Token output from the transaction
   * @param amount Amount of `baseToken` desired from the transaction
   */
  estimateBuyTrade(
    quoteToken: Tokenish,
    baseToken: Tokenish,
    amount: BigNumber,
    allowedSlippage?: string
  ): Promise<ExpectedTrade>;

  /**
   * Given a wallet and a Uniswap-ish trade, try to execute it on blockchain.
   *
   * @param wallet Wallet
   * @param trade Expected trade
   * @param gasPrice Base gas price, for pre-EIP1559 transactions
   * @param uniswapRouter Router smart contract address
   * @param ttl How long the swap is valid before expiry, in seconds
   * @param abi Router contract ABI
   * @param gasLimit Gas limit
   * @param nonce (Optional) EVM transaction nonce
   * @param maxFeePerGas (Optional) Maximum total fee per gas you want to pay
   * @param maxPriorityFeePerGas (Optional) Maximum tip per gas you want to pay
   */
  executeTrade(
    wallet: Wallet,
    trade: UniswapishTrade,
    gasPrice: number,
    uniswapRouter: string,
    ttl: number,
    abi: ContractInterface,
    gasLimit: number,
    nonce?: number,
    maxFeePerGas?: BigNumber,
    maxPriorityFeePerGas?: BigNumber,
    allowedSlippage?: string
  ): Promise<Transaction>;
}

export interface UniswapLPish {
  /**
   * Router address.
   */
  router: string;

  /**
   * Router smart contract ABI.
   */
  routerAbi: ContractInterface;

  /**
   * NTF manager address.
   */
  nftManager: string;

  /**
   * NTF manager smart contract ABI.
   */
  nftAbi: ContractInterface;

  /**
   * Pool smart contract ABI.
   */
  poolAbi: ContractInterface;

  /**
   * Interface for decoding transaction logs
   */
  abiDecoder: any;

  /**
   * Default gas limit for swap transactions.
   */
  gasLimit: number;

  /**
   * Default time-to-live for swap transactions, in seconds.
   */
  ttl: number;

  init(): Promise<void>;

  ready(): boolean;

  /**
   * Given a token's address, return the connector's native representation of
   * the token.
   *
   * @param address Token address
   */
  getTokenByAddress(address: string): Tokenish;

  /**
   * Given a wallet and tokenId, fetch info about position.
   *
   * @param tokenId: id of exiting position to fetch liquidity data
   */
  getPosition(tokenId: number): Promise<PositionInfo>;

  /**
   * Given a wallet, add/increase liquidity for a position.
   *
   * @param wallet Wallet for the transaction
   * @param token0 Token 1 for position
   * @param token1 Token 0 for position
   * @param amount0 Amount of `token0` to put into the position
   * @param amount1 Amount of `token1` to put into the position
   * @param fee Fee tier of position,
   * @param lowerPrice lower price bound of the position
   * @param upperPrice upper price bound for the position
   * @param tokenId id of exiting position to increase liquidity
   * @param gasLimit Gas limit
   * @param nonce (Optional) EVM transaction nonce
   * @param maxFeePerGas (Optional) Maximum total fee per gas you want to pay
   * @param maxPriorityFeePerGas (Optional) Maximum tip per gas you want to pay
   */
  addPosition(
    wallet: Wallet,
    token0: UniswapCoreToken,
    token1: UniswapCoreToken,
    amount0: string,
    amount1: string,
    fee: number,
    lowerPrice: number,
    upperPrice: number,
    tokenId: number,
    gasLimit: number,
    gasPrice: number,
    nonce?: number,
    maxFeePerGas?: BigNumber,
    maxPriorityFeePerGas?: BigNumber
  ): Promise<Transaction>;

  /**
   * Given a wallet, reduce/remove liquidity for a position.
   *
   * @param wallet Wallet for the transaction
   * @param tokenId id of exiting position to decrease liquidity
   * @param decreasePercent: percentage of liquidity to remove
   * @param getFee used to estimate the gas cost of closing position
   * @param gasLimit Gas limit
   * @param nonce (Optional) EVM transaction nonce
   * @param maxFeePerGas (Optional) Maximum total fee per gas you want to pay
   * @param maxPriorityFeePerGas (Optional) Maximum tip per gas you want to pay
   */
  reducePosition(
    wallet: Wallet,
    tokenId: number,
    decreasePercent: number,
    gasLimit: number,
    gasPrice: number,
    nonce?: number,
    maxFeePerGas?: BigNumber,
    maxPriorityFeePerGas?: BigNumber
  ): Promise<Transaction>;

  /**
   * Given a wallet and tokenId, collect earned fees on position.
   *
   * @param wallet Wallet for the transaction
   * @param tokenId id of exiting position to collet earned fees
   * @param gasLimit Gas limit
   * @param nonce (Optional) EVM transaction nonce
   * @param maxFeePerGas (Optional) Maximum total fee per gas you want to pay
   * @param maxPriorityFeePerGas (Optional) Maximum tip per gas you want to pay
   */
  collectFees(
    wallet: Wallet,
    tokenId: number,
    gasLimit: number,
    gasPrice: number,
    nonce?: number,
    maxFeePerGas?: BigNumber,
    maxPriorityFeePerGas?: BigNumber
  ): Promise<Transaction | { amount0: BigNumber; amount1: BigNumber }>;

  /**
   * Given a fee tier, tokens and time parameters, fetch historical pool prices.
   *
   * @param token0 Token in pool
   * @param token1 Token in pool
   * @param fee fee tier
   * @param period total period of time to fetch pool prices in seconds
   * @param interval interval within period to fetch pool prices
   */
  poolPrice(
    token0: UniswapCoreToken,
    token1: UniswapCoreToken,
    fee: number,
    period: number,
    interval: number
  ): Promise<string[]>;
}

export interface Ethereumish extends EthereumBase {
  cancelTx(wallet: Wallet, nonce: number): Promise<Transaction>;
  getSpender(reqSpender: string): string;
  getContract(
    tokenAddress: string,
    signerOrProvider?: Wallet | Provider
  ): Contract;
  gasPrice: number;
  nativeTokenSymbol: string;
  chain: string;
}

export interface NetworkSelectionRequest {
  connector?: string; //the target connector (e.g. uniswap or pangolin)
  chain: string; //the target chain (e.g. ethereum, avalanche, or harmony)
  network: string; // the target network of the chain (e.g. mainnet)
}

export interface CustomTransactionReceipt
  extends Omit<
    ethers.providers.TransactionReceipt,
    'gasUsed' | 'cumulativeGasUsed' | 'effectiveGasPrice'
  > {
  gasUsed: string;
  cumulativeGasUsed: string;
  effectiveGasPrice: string | null;
}

export interface CustomTransaction
  extends Omit<
    Transaction,
    'maxPriorityFeePerGas' | 'maxFeePerGas' | 'gasLimit' | 'value'
  > {
  maxPriorityFeePerGas: string | null;
  maxFeePerGas: string | null;
  gasLimit: string | null;
  value: string;
}

export interface CustomTransactionResponse
  extends Omit<
    ethers.providers.TransactionResponse,
    'gasPrice' | 'gasLimit' | 'value'
  > {
  gasPrice: string | null;
  gasLimit: string;
  value: string;
}<|MERGE_RESOLUTION|>--- conflicted
+++ resolved
@@ -54,12 +54,8 @@
       SushiToken,
       SushiTradeType.EXACT_INPUT | SushiTradeType.EXACT_OUTPUT
     >
-<<<<<<< HEAD
-  | TradeUniswap
-  | Trade<Currency, Currency, TradeType>;
-=======
-  | UniswapV3Trade<Currency, UniswapCoreToken, TradeType>;
->>>>>>> ea84d2b9
+  | UniswapV3Trade<Currency, UniswapCoreToken, TradeType>
+  | TradeUniswap;
 export type UniswapishAmount =
   | CurrencyAmount
   | CurrencyAmountPangolin
