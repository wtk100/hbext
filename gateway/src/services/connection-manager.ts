import { Ethereum } from '../chains/ethereum/ethereum';
import { Avalanche } from '../chains/avalanche/avalanche';
import { Harmony } from '../chains/harmony/harmony';
import { Uniswap } from '../connectors/uniswap/uniswap';
import { Pangolin } from '../connectors/pangolin/pangolin';
import { Openocean } from '../connectors/openocean/openocean';
<<<<<<< HEAD
=======
import { Traderjoe } from '../connectors/traderjoe/traderjoe';
>>>>>>> 60086406
import { Ethereumish } from './common-interfaces';

export async function getChain(chain: string, network: string) {
  let chainInstance: Ethereumish;
  if (chain === 'ethereum') chainInstance = Ethereum.getInstance(network);
  else if (chain === 'avalanche')
    chainInstance = Avalanche.getInstance(network);
  else if (chain === 'harmony') chainInstance = Harmony.getInstance(network);
  else throw new Error('unsupported chain');
  if (!chainInstance.ready()) {
    await chainInstance.init();
  }
  return chainInstance;
}

export async function getConnector(
  chain: string,
  network: string,
  connector: string | undefined
) {
  let connectorInstance: any;
  if (chain === 'ethereum' && connector === 'uniswap')
    connectorInstance = Uniswap.getInstance(chain, network);
  else if (chain === 'avalanche' && connector === 'pangolin')
    connectorInstance = Pangolin.getInstance(chain, network);
  else if (chain === 'avalanche' && connector === 'openocean')
    connectorInstance = Openocean.getInstance(chain, network);
<<<<<<< HEAD
=======
  else if (chain === 'avalanche' && connector === 'traderjoe')
    connectorInstance = Traderjoe.getInstance(chain, network);
>>>>>>> 60086406
  else throw new Error('unsupported chain or connector');
  if (!connectorInstance.ready()) {
    await connectorInstance.init();
  }
  return connectorInstance;
}<|MERGE_RESOLUTION|>--- conflicted
+++ resolved
@@ -4,10 +4,7 @@
 import { Uniswap } from '../connectors/uniswap/uniswap';
 import { Pangolin } from '../connectors/pangolin/pangolin';
 import { Openocean } from '../connectors/openocean/openocean';
-<<<<<<< HEAD
-=======
 import { Traderjoe } from '../connectors/traderjoe/traderjoe';
->>>>>>> 60086406
 import { Ethereumish } from './common-interfaces';
 
 export async function getChain(chain: string, network: string) {
@@ -35,11 +32,8 @@
     connectorInstance = Pangolin.getInstance(chain, network);
   else if (chain === 'avalanche' && connector === 'openocean')
     connectorInstance = Openocean.getInstance(chain, network);
-<<<<<<< HEAD
-=======
   else if (chain === 'avalanche' && connector === 'traderjoe')
     connectorInstance = Traderjoe.getInstance(chain, network);
->>>>>>> 60086406
   else throw new Error('unsupported chain or connector');
   if (!connectorInstance.ready()) {
     await connectorInstance.init();
