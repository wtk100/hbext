--- conflicted
+++ resolved
@@ -2,11 +2,6 @@
 
 import logging as _logging
 import os
-<<<<<<< HEAD
-=======
-
-from hummingbot.client.config.global_config_map import connector_keys
->>>>>>> b8de9d5a
 
 _logger = _logging.getLogger(__name__)
 
